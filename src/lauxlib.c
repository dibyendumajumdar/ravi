--- conflicted
+++ resolved
@@ -1069,24 +1069,12 @@
                   ver, *v);
 }
 
-<<<<<<< HEAD
 
 LUALIB_API int (raviL_dumpast) (lua_State *L) {
   (void) L;
   return 0;
 }
 
-// The normal Lua metatable functions in C use string
-// keys - these are expensive as the key needs to be
-// converted to Lua string, hash code computed etc.
-// Following implementations are taken from a post in
-// Lua mailing list (http://lua-users.org/lists/lua-l/2010-11/msg00151.html)
-// They use lightuserdata instead of strings to speed
-// things up
-// meta_key is the key assigned to the meta
-// table of the userdata
-LUALIB_API int raviU_newmetatable(lua_State *L, const char *meta_key) {
-=======
 /* The normal Lua metatable functions in C use string
    keys - these are expensive as the key needs to be
    converted to Lua string, hash code computed etc.
@@ -1097,7 +1085,6 @@
    meta_key is the key assigned to the meta
    table of the userdata */
 LUALIB_API int raviL_newmetatable(lua_State *L, const void *meta_key, const char *tname) {
->>>>>>> 9e7408a9
   lua_pushlightuserdata(L, (void *)meta_key);
   lua_rawget(L, LUA_REGISTRYINDEX);
   if (!lua_isnil(L, -1)) { /* name already in use? */ 
