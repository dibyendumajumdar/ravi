--- conflicted
+++ resolved
@@ -11,7 +11,7 @@
 
 */
 
-#include <ravi_ast.h>
+#include "ravi_ast.h"
 
 /* forward declarations */
 static struct ast_node *parse_expression(struct parser_state *);
@@ -119,14 +119,6 @@
   symbol->symbol_type = SYM_LOCAL;
   symbol->var.block = scope;
   symbol->var.var_name = name;
-<<<<<<< HEAD
-  symbol->var.pseudo = NULL;
-  add_symbol(parser->container, &scope->symbol_list, symbol);  // Add to the end of the symbol list
-  add_symbol(parser->container, &scope->function->function_expr.locals, symbol);
-  // Note that Lua allows multiple local declarations of the same name
-  // so a new instance just gets added to the end
-=======
->>>>>>> bfaf2a3c
   return symbol;
 }
 
@@ -1674,7 +1666,6 @@
   dmrC_allocator_init(&container->symbol_allocator, "symbols", sizeof(struct lua_symbol), sizeof(double), CHUNK);
   container->main_function = NULL;
   container->killed = false;
-  container->linearizer = NULL;
   luaL_getmetatable(L, AST_type);
   lua_setmetatable(L, -2);
   return container;
@@ -1684,10 +1675,6 @@
 static int collect_ast_container(lua_State *L) {
   struct ast_container *container = check_Ravi_AST(L, 1);
   if (!container->killed) {
-    if (container->linearizer) {
-      raviA_destroy_linearizer(container->linearizer);
-      free(container->linearizer);
-    }
     dmrC_allocator_destroy(&container->symbol_allocator);
     dmrC_allocator_destroy(&container->block_scope_allocator);
     dmrC_allocator_destroy(&container->ast_node_allocator);
@@ -1697,37 +1684,8 @@
   return 0;
 }
 
-static int ast_linearize(lua_State *L) {
-  struct ast_container *container = check_Ravi_AST(L, 1);
-  if (container->linearizer) {
-    luaL_error(L, "Already linearized");
-  }
-  struct linearizer *linearizer = (struct linearizer *)calloc(1, sizeof(struct linearizer));
-  raviA_init_linearizer(linearizer, container);
-  container->linearizer = linearizer;
-  raviA_ast_linearize(container->linearizer);
-  return 0;
-}
-
-static int ast_show_linearized(lua_State *L) {
-  struct ast_container *container = check_Ravi_AST(L, 1);
-  if (!container->linearizer) {
-    luaL_error(L, "Not yet linearized");
-    return 0;
-  }
-  membuff_t mb;
-  membuff_init(&mb, 1024);
-  raviA_show_linearizer(container->linearizer, &mb);
-  lua_pushstring(L, mb.buf);
-  membuff_free(&mb);
-  return 1;
-}
-
-static const luaL_Reg container_methods[] = {{"tostring", ast_container_to_string},
-                                             {"release", collect_ast_container},
-                                             {"linearize", ast_linearize},
-                                             {"showlinear", ast_show_linearized},
-                                             {NULL, NULL}};
+static const luaL_Reg container_methods[] = {
+    {"tostring", ast_container_to_string}, {"release", collect_ast_container}, {NULL, NULL}};
 
 static const luaL_Reg astlib[] = {
     /* Entrypoint for new AST */
