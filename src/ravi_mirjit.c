/******************************************************************************
 * Copyright (C) 2019-2020 Dibyendu Majumdar
 *
 * Permission is hereby granted, free of charge, to any person obtaining
 * a copy of this software and associated documentation files (the
 * "Software"), to deal in the Software without restriction, including
 * without limitation the rights to use, copy, modify, merge, publish,
 * distribute, sublicense, and/or sell copies of the Software, and to
 * permit persons to whom the Software is furnished to do so, subject to
 * the following conditions:
 *
 * The above copyright notice and this permission notice shall be
 * included in all copies or substantial portions of the Software.
 *
 * THE SOFTWARE IS PROVIDED "AS IS", WITHOUT WARRANTY OF ANY KIND,
 * EXPRESS OR IMPLIED, INCLUDING BUT NOT LIMITED TO THE WARRANTIES OF
 * MERCHANTABILITY, FITNESS FOR A PARTICULAR PURPOSE AND NONINFRINGEMENT.
 * IN NO EVENT SHALL THE AUTHORS OR COPYRIGHT HOLDERS BE LIABLE FOR ANY
 * CLAIM, DAMAGES OR OTHER LIABILITY, WHETHER IN AN ACTION OF CONTRACT,
 * TORT OR OTHERWISE, ARISING FROM, OUT OF OR IN CONNECTION WITH THE
 * SOFTWARE OR THE USE OR OTHER DEALINGS IN THE SOFTWARE.
 ******************************************************************************/

#include <ravi_mirjit.h>
#include <ravi_jit.h>
#include <stddef.h>
#include <assert.h>

#define LUA_CORE

#include "lauxlib.h"
#include "lobject.h"
#include "lstate.h"
#include "lua.h"

static const char *errortext[] = {"integer expected",
                                  "number expected",
                                  "integer[] expected",
                                  "number[] expected",
                                  "table expected",
                                  "upvalue of integer type, cannot be set to non integer value",
                                  "upvalue of number type, cannot be set to non number value",
                                  "upvalue of integer[] type, cannot be set to non integer[] value",
                                  "upvalue of number[] type, cannot be set to non number[] value",
                                  "upvalue of table type, cannot be set to non table value",
                                  "for llimit must be a number",
                                  "for step must be a number",
                                  "for initial value must be a number",
                                  "array index is out of bounds",
                                  "string expected",
                                  "closure expected",
                                  "type mismatch: wrong userdata type",
                                  NULL};

static void raise_error(lua_State *L, int errorcode) {
  assert(errorcode >= 0 && errorcode < Error_type_mismatch);
  luaG_runerror(L, errortext[errorcode]);
}

static void raise_error_with_info(lua_State *L, int errorcode, const char *info) {
  assert(errorcode == Error_type_mismatch);
  luaG_runerror(L, "type mismatch: expected %s", info);
}

#if !RAVI_TARGET_X64
#error MIRJIT is currently only supported on X64 architecture
#endif

typedef struct LuaFunc {
  const char *name;
  void *ptr;
} LuaFunc;

<<<<<<< HEAD
static LuaFunc Lua_functions[] = {
    { "luaF_close", luaF_close },
    { "raise_error", raise_error },
    { "raise_error_with_info", raise_error_with_info },
    { "luaV_tonumber_", luaV_tonumber_ },
    { "luaV_tointeger", luaV_tointeger },
    { "luaV_shiftl", luaV_shiftl },
    { "luaD_poscall", luaD_poscall },
    { "luaV_equalobj", luaV_equalobj },
    { "luaV_lessthan", luaV_lessthan },
    { "luaV_lessequal", luaV_lessequal },
    { "luaV_execute", luaV_execute },
    { "luaV_gettable", luaV_gettable },
    { "luaV_settable", luaV_settable },
    { "luaD_precall", luaD_precall },
    { "raviV_op_newtable", raviV_op_newtable },
    { "luaO_arith", luaO_arith },
    { "raviV_op_newarrayint", raviV_op_newarrayint },
    { "raviV_op_newarrayfloat", raviV_op_newarrayfloat },
    { "raviV_op_setlist", raviV_op_setlist },
    { "raviV_op_concat", raviV_op_concat },
    { "raviV_op_closure", raviV_op_closure },
    { "raviV_op_vararg", raviV_op_vararg },
    { "luaV_objlen", luaV_objlen },
    { "luaV_forlimit", luaV_forlimit },
    { "raviV_op_setupval", raviV_op_setupval },
    { "raviV_op_setupvali", raviV_op_setupvali },
    { "raviV_op_setupvalf", raviV_op_setupvalf },
    { "raviV_op_setupvalai", raviV_op_setupvalai },
    { "raviV_op_setupvalaf", raviV_op_setupvalaf },
    { "raviV_op_setupvalt", raviV_op_setupvalt },
    { "luaD_call", luaD_call },
    { "raviH_set_int", raviH_set_int },
    { "raviH_set_float", raviH_set_float },
    { "raviV_check_usertype", raviV_check_usertype },
    { "luaT_trybinTM", luaT_trybinTM },
    { "raviV_gettable_sskey", raviV_gettable_sskey },
    { "raviV_settable_sskey", raviV_settable_sskey },
    { "raviV_gettable_i", raviV_gettable_i },
    { "raviV_settable_i", raviV_settable_i },
#ifdef RAVI_DEFER_STATEMENT
    { "raviV_op_defer", raviV_op_defer },
#endif
    { "raviV_op_bnot", raviV_op_bnot},

    { "lua_absindex", lua_absindex },
    { "lua_gettop", lua_gettop },
    { "lua_pushvalue", lua_pushvalue },

    { "lua_isnumber", lua_isnumber },
    { "lua_isstring", lua_isstring },
    { "lua_iscfunction", lua_iscfunction },
    { "lua_isinteger", lua_isinteger },
    { "lua_isuserdata", lua_isuserdata },
    { "lua_type", lua_type },
    { "lua_typename", (void*)lua_typename },
    { "ravi_typename", (void*)ravi_typename },

    { "lua_tonumberx", lua_tonumberx },
    { "lua_tointegerx", lua_tointegerx },
    { "lua_toboolean", lua_toboolean },
    { "lua_tolstring", (void*)lua_tolstring },
    { "lua_rawlen", lua_rawlen },
    { "lua_tocfunction", lua_tocfunction },
    { "lua_touserdata", lua_touserdata },
    { "lua_tothread", lua_tothread },
    { "lua_topointer", (void *)lua_topointer },

    { "lua_arith", lua_arith },
    { "lua_rawequal", lua_rawequal },
    { "lua_compare", lua_compare },
    { "lua_pushnil", lua_pushnil },

    { "lua_pushnumber", lua_pushnumber },
    { "lua_pushinteger", lua_pushinteger },
    { "lua_pushlstring", (void*)lua_pushlstring },
    { "lua_pushstring", (void*)lua_pushstring },
    { "lua_pushcclosure", lua_pushcclosure },
    { "lua_pushboolean", lua_pushboolean },
    { "lua_pushlightuserdata", lua_pushlightuserdata },
    { "lua_pushthread", lua_pushthread },

    { "lua_getglobal", lua_getglobal },
    { "lua_gettable", lua_gettable },
    { "lua_getfield", lua_getfield },
    { "lua_geti", lua_geti },
    { "lua_rawget", lua_rawget },
    { "lua_rawgeti", lua_rawgeti },
    { "lua_rawgetp", lua_rawgetp },
    { "lua_createtable", lua_createtable },
    { "lua_newuserdata", lua_newuserdata },
    { "lua_getmetatable", lua_getmetatable },
    { "lua_getuservalue", lua_getuservalue },
    { "lua_setglobal", lua_setglobal },
    { "lua_settable", lua_settable },
    { "lua_setfield", lua_setfield },
    { "lua_seti", lua_seti },
    { "lua_rawset", lua_rawset },
    { "lua_rawseti", lua_rawseti },
    { "lua_rawsetp", lua_rawsetp },
    { "lua_setmetatable", lua_setmetatable },
    { "lua_setuservalue", lua_setuservalue },
    { NULL, NULL }
};
=======
static LuaFunc Lua_functions[] = {{"luaF_close", luaF_close},
                                  {"raise_error", raise_error},
                                  {"raise_error_with_info", raise_error_with_info},
                                  {"luaV_tonumber_", luaV_tonumber_},
                                  {"luaV_tointeger", luaV_tointeger},
                                  {"luaV_shiftl", luaV_shiftl},
                                  {"luaD_poscall", luaD_poscall},
                                  {"luaV_equalobj", luaV_equalobj},
                                  {"luaV_lessthan", luaV_lessthan},
                                  {"luaV_lessequal", luaV_lessequal},
                                  {"luaV_execute", luaV_execute},
                                  {"luaV_gettable", luaV_gettable},
                                  {"luaV_settable", luaV_settable},
                                  {"luaD_precall", luaD_precall},
                                  {"raviV_op_newtable", raviV_op_newtable},
                                  {"luaO_arith", luaO_arith},
                                  {"raviV_op_newarrayint", raviV_op_newarrayint},
                                  {"raviV_op_newarrayfloat", raviV_op_newarrayfloat},
                                  {"raviV_op_setlist", raviV_op_setlist},
                                  {"raviV_op_concat", raviV_op_concat},
                                  {"raviV_op_closure", raviV_op_closure},
                                  {"raviV_op_vararg", raviV_op_vararg},
                                  {"luaV_objlen", luaV_objlen},
                                  {"luaV_forlimit", luaV_forlimit},
                                  {"raviV_op_setupval", raviV_op_setupval},
                                  {"raviV_op_setupvali", raviV_op_setupvali},
                                  {"raviV_op_setupvalf", raviV_op_setupvalf},
                                  {"raviV_op_setupvalai", raviV_op_setupvalai},
                                  {"raviV_op_setupvalaf", raviV_op_setupvalaf},
                                  {"raviV_op_setupvalt", raviV_op_setupvalt},
                                  {"luaD_call", luaD_call},
                                  {"raviH_set_int", raviH_set_int},
                                  {"raviH_set_float", raviH_set_float},
                                  {"raviV_check_usertype", raviV_check_usertype},
                                  {"luaT_trybinTM", luaT_trybinTM},
                                  {"raviV_gettable_sskey", raviV_gettable_sskey},
                                  {"raviV_settable_sskey", raviV_settable_sskey},
                                  {"raviV_gettable_i", raviV_gettable_i},
                                  {"raviV_settable_i", raviV_settable_i},
                                  {"raviV_op_defer", raviV_op_defer},
                                  {"raviV_op_bnot", raviV_op_bnot},

                                  {"lua_absindex", lua_absindex},
                                  {"lua_gettop", lua_gettop},
                                  {"lua_pushvalue", lua_pushvalue},

                                  {"lua_isnumber", lua_isnumber},
                                  {"lua_isstring", lua_isstring},
                                  {"lua_iscfunction", lua_iscfunction},
                                  {"lua_isinteger", lua_isinteger},
                                  {"lua_isuserdata", lua_isuserdata},
                                  {"lua_type", lua_type},
                                  {"lua_typename", (void *)lua_typename},
                                  {"ravi_typename", (void *)ravi_typename},

                                  {"lua_tonumberx", lua_tonumberx},
                                  {"lua_tointegerx", lua_tointegerx},
                                  {"lua_toboolean", lua_toboolean},
                                  {"lua_tolstring", (void *)lua_tolstring},
                                  {"lua_rawlen", lua_rawlen},
                                  {"lua_tocfunction", lua_tocfunction},
                                  {"lua_touserdata", lua_touserdata},
                                  {"lua_tothread", lua_tothread},
                                  {"lua_topointer", (void *)lua_topointer},

                                  {"lua_arith", lua_arith},
                                  {"lua_rawequal", lua_rawequal},
                                  {"lua_compare", lua_compare},
                                  {"lua_pushnil", lua_pushnil},

                                  {"lua_pushnumber", lua_pushnumber},
                                  {"lua_pushinteger", lua_pushinteger},
                                  {"lua_pushlstring", (void *)lua_pushlstring},
                                  {"lua_pushstring", (void *)lua_pushstring},
                                  {"lua_pushcclosure", lua_pushcclosure},
                                  {"lua_pushboolean", lua_pushboolean},
                                  {"lua_pushlightuserdata", lua_pushlightuserdata},
                                  {"lua_pushthread", lua_pushthread},

                                  {"lua_getglobal", lua_getglobal},
                                  {"lua_gettable", lua_gettable},
                                  {"lua_getfield", lua_getfield},
                                  {"lua_geti", lua_geti},
                                  {"lua_rawget", lua_rawget},
                                  {"lua_rawgeti", lua_rawgeti},
                                  {"lua_rawgetp", lua_rawgetp},
                                  {"lua_createtable", lua_createtable},
                                  {"lua_newuserdata", lua_newuserdata},
                                  {"lua_getmetatable", lua_getmetatable},
                                  {"lua_getuservalue", lua_getuservalue},
                                  {"lua_setglobal", lua_setglobal},
                                  {"lua_settable", lua_settable},
                                  {"lua_setfield", lua_setfield},
                                  {"lua_seti", lua_seti},
                                  {"lua_rawset", lua_rawset},
                                  {"lua_rawseti", lua_rawseti},
                                  {"lua_rawsetp", lua_rawsetp},
                                  {"lua_setmetatable", lua_setmetatable},
                                  {"lua_setuservalue", lua_setuservalue},
                                  {NULL, NULL}};
>>>>>>> c51efcb6

// Initialize the JIT State and attach it to the
// Global Lua State
// If a JIT State already exists then this function
// will return -1
int raviV_initjit(struct lua_State *L) {
  global_State *G = G(L);
  if (G->ravi_state != NULL)
    return -1;
  ravi_State *jit = (ravi_State *)calloc(1, sizeof(ravi_State));
  jit->auto_ = 0;
  jit->enabled_ = 1;
  jit->min_code_size_ = 150;
  jit->min_exec_count_ = 50;
  jit->opt_level_ = 1;
  // The parameter true means we will be dumping stuff as we compile
  jit->jit = MIR_init();
  G->ravi_state = jit;
  return 0;
}

// Free up the JIT State
void raviV_close(struct lua_State *L) {
  global_State *G = G(L);
  if (G->ravi_state == NULL)
    return;
  // All compiled functions will be deleted at this stage
  if (G->ravi_state->jit) {
    MIR_finish(G->ravi_state->jit);
  }
  free(G->ravi_state);
}

// Dump the intermediate C code
void raviV_dumpIR(struct lua_State *L, struct Proto *p) {
  global_State *G = G(L);
  if (G->ravi_state == NULL)
    return;

  membuff_t buf;
  membuff_init(&buf, 4096);

  char fname[30];
  snprintf(fname, sizeof fname, "%s", "jit_function");
  ravi_compile_options_t options;
  memset(&options, 0, sizeof options);
  options.codegen_type = RAVI_CODEGEN_ALL;
  if (raviJ_codegen(L, p, &options, fname, &buf)) {
    ravi_writestring(L, buf.buf, strlen(buf.buf));
    ravi_writeline(L);
  }
  membuff_free(&buf);
}

// Dump the LLVM ASM
void raviV_dumpASM(struct lua_State *L, struct Proto *p) {
  (void)L;
  (void)p;
}

void raviV_setminexeccount(lua_State *L, int value) {
  global_State *G = G(L);
  if (!G->ravi_state)
    return;
  G->ravi_state->min_exec_count_ = value;
}
int raviV_getminexeccount(lua_State *L) {
  global_State *G = G(L);
  if (!G->ravi_state)
    return 0;
  return G->ravi_state->min_exec_count_;
}

void raviV_setmincodesize(lua_State *L, int value) {
  global_State *G = G(L);
  if (!G->ravi_state)
    return;
  G->ravi_state->min_code_size_ = value;
}
int raviV_getmincodesize(lua_State *L) {
  global_State *G = G(L);
  if (!G->ravi_state)
    return 0;
  return G->ravi_state->min_code_size_;
}

void raviV_setauto(lua_State *L, int value) {
  global_State *G = G(L);
  if (!G->ravi_state)
    return;
  G->ravi_state->auto_ = value;
}
int raviV_getauto(lua_State *L) {
  global_State *G = G(L);
  if (!G->ravi_state)
    return 0;
  return G->ravi_state->auto_;
}

// Turn on/off the JIT compiler
void raviV_setjitenabled(lua_State *L, int value) {
  global_State *G = G(L);
  if (!G->ravi_state)
    return;
  G->ravi_state->enabled_ = value;
}
int raviV_getjitenabled(lua_State *L) {
  global_State *G = G(L);
  if (!G->ravi_state)
    return 0;
  return G->ravi_state->enabled_;
}

void raviV_setoptlevel(lua_State *L, int value) {
  global_State *G = G(L);
  if (!G->ravi_state)
    return;
  G->ravi_state->opt_level_ = value;
}
int raviV_getoptlevel(lua_State *L) {
  global_State *G = G(L);
  if (!G->ravi_state)
    return 0;
  return G->ravi_state->opt_level_;
}

void raviV_setsizelevel(lua_State *L, int value) {
  (void)L;
  (void)value;
}
int raviV_getsizelevel(lua_State *L) {
  (void)L;
  return 0;
}

void raviV_setvalidation(lua_State *L, int value) {
  global_State *G = G(L);
  if (!G->ravi_state)
    return;
  G->ravi_state->validation_ = value;
}
int raviV_getvalidation(lua_State *L) {
  global_State *G = G(L);
  if (!G->ravi_state)
    return 0;
  return G->ravi_state->validation_;
}

void raviV_setverbosity(lua_State *L, int value) {
  global_State *G = G(L);
  if (!G->ravi_state)
    return;
  G->ravi_state->verbosity_ = value;
}
int raviV_getverbosity(lua_State *L) {
  global_State *G = G(L);
  if (!G->ravi_state)
    return 0;
  return G->ravi_state->verbosity_;
}

// Turn on/off the JIT compiler
void raviV_settraceenabled(lua_State *L, int value) {
  (void)L;
  (void)value;
}
int raviV_gettraceenabled(lua_State *L) {
  (void)L;
  return 0;
}

int raviV_compile_n(struct lua_State *L, struct Proto *p[], int n, ravi_compile_options_t *options) {
  int count = 0;
  for (int i = 0; i < n; i++) {
    if (raviV_compile(L, p[i], options))
      count++;
  }
  return count > 0;
}

static void *import_resolver(const char *name) {
  for (int i = 0; Lua_functions[i].name != NULL; i++) {
    if (strcmp(name, Lua_functions[i].name) == 0)
      return Lua_functions[i].ptr;
  }
  return NULL;
}

struct ReadBuffer {
  size_t Current_char;     /* position of current character */
  const char *Source_code; /* points to buffer containing source Source_code */
};

static int t_getc(void *data) {
  struct ReadBuffer *buffer = data;
  int c = buffer->Source_code[buffer->Current_char];

  if (c == 0)
    c = EOF;
  else
    buffer->Current_char++;
  return c;
}

/* Searches within a Module for a function by name */
static MIR_item_t find_function(MIR_module_t module, const char *func_name) {
  MIR_item_t func, main_func = NULL;
  for (func = DLIST_HEAD(MIR_item_t, module->items); func != NULL; func = DLIST_NEXT(MIR_item_t, func)) {
    if (func->item_type == MIR_func_item && strcmp(func->u.func->name, func_name) == 0)
      main_func = func;
  }
  return main_func;
}

void *MIR_compile_C_module(struct c2mir_options *options, MIR_context_t ctx,
                           const char *inputbuffer,                        /* Code to be compiled */
                           const char *func_name,                          /* Name of the function, must be unique */
                           void *(Import_resolver_func)(const char *name)) /* Resolve external symbols */
{
  int ret_code = 0;
  int (*fun_addr)(void *) = NULL;
  struct ReadBuffer read_buffer = {.Current_char = 0, .Source_code = inputbuffer};
  MIR_module_t module = NULL;
  c2mir_init(ctx);
  options->module_num++;
  options->message_file = stderr;
  if (!c2mir_compile(ctx, options, t_getc, &read_buffer, func_name, NULL)) {
    ret_code = 1;
  }
  else {
    /* The module just compiled will be at the end of the list */
    module = DLIST_TAIL(MIR_module_t, *MIR_get_module_list(ctx));
  }
  if (ret_code == 0 && !module) {
    ret_code = 1;
  }
  if (ret_code == 0 && module) {
    MIR_item_t main_func = find_function(module, func_name);
    if (main_func == NULL) {
      fprintf(stderr, "Error: Compiled function %s not found\n", func_name);
      exit(1);
    }
    MIR_load_module(ctx, module);
    MIR_gen_init(ctx);
    MIR_gen_set_optimize_level(ctx, 3);
    MIR_link(ctx, MIR_set_gen_interface, Import_resolver_func);
    fun_addr = MIR_gen(ctx, main_func);
    MIR_gen_finish(ctx);
  }
  c2mir_finish(ctx);
  return fun_addr;
}

// Compile a Lua function
// If JIT is turned off then compilation is skipped
// Compilation occurs if either auto compilation is ON (subject to some
// thresholds)
// or if a manual compilation request was made
// Returns true if compilation was successful
int raviV_compile(struct lua_State *L, struct Proto *p, ravi_compile_options_t *options) {
  if (p->ravi_jit.jit_status == RAVI_JIT_COMPILED)
    return true;
  else if (p->ravi_jit.jit_status == RAVI_JIT_CANT_COMPILE)
    return false;
  if (options == NULL)
    return false;

  global_State *G = G(L);
  if (G->ravi_state == NULL)
    return false;
  if (G->ravi_state->jit == NULL)
    return false;

  bool doCompile = (bool)(options && options->manual_request != 0);
  if (!doCompile && G->ravi_state->auto_) {
    if (p->ravi_jit.jit_flags == RAVI_JIT_FLAG_HASFORLOOP) /* function has fornum loop, so compile */
      doCompile = true;
    else if (p->sizecode > G->ravi_state->min_code_size_) /* function is long so compile */
      doCompile = true;
    else {
      if (p->ravi_jit.execution_count < G->ravi_state->min_exec_count_) /* function has been executed many
                                                                                      times so compile */
        p->ravi_jit.execution_count++;
      else
        doCompile = true;
    }
  }
  if (!doCompile) {
    return false;
  }
  if (!raviJ_cancompile(p)) {
    p->ravi_jit.jit_status = RAVI_JIT_CANT_COMPILE;
    return false;
  }

  if (G->ravi_state->compiling_)
    return false;
  G->ravi_state->compiling_ = 1;

  membuff_t buf;
  membuff_init(&buf, 4096);

  int (*fp)(lua_State * L) = NULL;
  char fname[30];
  snprintf(fname, sizeof fname, "jit%lld", G->ravi_state->id++);
  if (!raviJ_codegen(L, p, options, fname, &buf)) {
    p->ravi_jit.jit_status = RAVI_JIT_CANT_COMPILE;
    goto Lerror;
  }
  if (options->manual_request && G->ravi_state->verbosity_) {
    ravi_writestring(L, buf.buf, strlen(buf.buf));
    ravi_writeline(L);
  }
  fp = MIR_compile_C_module(&G->ravi_state->options, G->ravi_state->jit, buf.buf, fname, import_resolver);
  if (!fp) {
    p->ravi_jit.jit_status = RAVI_JIT_CANT_COMPILE;
  }
  else {
    p->ravi_jit.jit_data = NULL;
    p->ravi_jit.jit_function = fp;
    p->ravi_jit.jit_status = RAVI_JIT_COMPILED;
  }
Lerror:
  membuff_free(&buf);
  G->ravi_state->compiling_ = 0;
  return fp != NULL;
}

// Free the JIT compiled function
// Note that this is called by the garbage collector
void raviV_freeproto(struct lua_State *L, struct Proto *p) {
  (void)L;
  (void)p;
}

int ravi_compile_C(lua_State *L) {
  (void)L;
  return 0;
}<|MERGE_RESOLUTION|>--- conflicted
+++ resolved
@@ -71,7 +71,6 @@
   void *ptr;
 } LuaFunc;
 
-<<<<<<< HEAD
 static LuaFunc Lua_functions[] = {
     { "luaF_close", luaF_close },
     { "raise_error", raise_error },
@@ -176,108 +175,6 @@
     { "lua_setuservalue", lua_setuservalue },
     { NULL, NULL }
 };
-=======
-static LuaFunc Lua_functions[] = {{"luaF_close", luaF_close},
-                                  {"raise_error", raise_error},
-                                  {"raise_error_with_info", raise_error_with_info},
-                                  {"luaV_tonumber_", luaV_tonumber_},
-                                  {"luaV_tointeger", luaV_tointeger},
-                                  {"luaV_shiftl", luaV_shiftl},
-                                  {"luaD_poscall", luaD_poscall},
-                                  {"luaV_equalobj", luaV_equalobj},
-                                  {"luaV_lessthan", luaV_lessthan},
-                                  {"luaV_lessequal", luaV_lessequal},
-                                  {"luaV_execute", luaV_execute},
-                                  {"luaV_gettable", luaV_gettable},
-                                  {"luaV_settable", luaV_settable},
-                                  {"luaD_precall", luaD_precall},
-                                  {"raviV_op_newtable", raviV_op_newtable},
-                                  {"luaO_arith", luaO_arith},
-                                  {"raviV_op_newarrayint", raviV_op_newarrayint},
-                                  {"raviV_op_newarrayfloat", raviV_op_newarrayfloat},
-                                  {"raviV_op_setlist", raviV_op_setlist},
-                                  {"raviV_op_concat", raviV_op_concat},
-                                  {"raviV_op_closure", raviV_op_closure},
-                                  {"raviV_op_vararg", raviV_op_vararg},
-                                  {"luaV_objlen", luaV_objlen},
-                                  {"luaV_forlimit", luaV_forlimit},
-                                  {"raviV_op_setupval", raviV_op_setupval},
-                                  {"raviV_op_setupvali", raviV_op_setupvali},
-                                  {"raviV_op_setupvalf", raviV_op_setupvalf},
-                                  {"raviV_op_setupvalai", raviV_op_setupvalai},
-                                  {"raviV_op_setupvalaf", raviV_op_setupvalaf},
-                                  {"raviV_op_setupvalt", raviV_op_setupvalt},
-                                  {"luaD_call", luaD_call},
-                                  {"raviH_set_int", raviH_set_int},
-                                  {"raviH_set_float", raviH_set_float},
-                                  {"raviV_check_usertype", raviV_check_usertype},
-                                  {"luaT_trybinTM", luaT_trybinTM},
-                                  {"raviV_gettable_sskey", raviV_gettable_sskey},
-                                  {"raviV_settable_sskey", raviV_settable_sskey},
-                                  {"raviV_gettable_i", raviV_gettable_i},
-                                  {"raviV_settable_i", raviV_settable_i},
-                                  {"raviV_op_defer", raviV_op_defer},
-                                  {"raviV_op_bnot", raviV_op_bnot},
-
-                                  {"lua_absindex", lua_absindex},
-                                  {"lua_gettop", lua_gettop},
-                                  {"lua_pushvalue", lua_pushvalue},
-
-                                  {"lua_isnumber", lua_isnumber},
-                                  {"lua_isstring", lua_isstring},
-                                  {"lua_iscfunction", lua_iscfunction},
-                                  {"lua_isinteger", lua_isinteger},
-                                  {"lua_isuserdata", lua_isuserdata},
-                                  {"lua_type", lua_type},
-                                  {"lua_typename", (void *)lua_typename},
-                                  {"ravi_typename", (void *)ravi_typename},
-
-                                  {"lua_tonumberx", lua_tonumberx},
-                                  {"lua_tointegerx", lua_tointegerx},
-                                  {"lua_toboolean", lua_toboolean},
-                                  {"lua_tolstring", (void *)lua_tolstring},
-                                  {"lua_rawlen", lua_rawlen},
-                                  {"lua_tocfunction", lua_tocfunction},
-                                  {"lua_touserdata", lua_touserdata},
-                                  {"lua_tothread", lua_tothread},
-                                  {"lua_topointer", (void *)lua_topointer},
-
-                                  {"lua_arith", lua_arith},
-                                  {"lua_rawequal", lua_rawequal},
-                                  {"lua_compare", lua_compare},
-                                  {"lua_pushnil", lua_pushnil},
-
-                                  {"lua_pushnumber", lua_pushnumber},
-                                  {"lua_pushinteger", lua_pushinteger},
-                                  {"lua_pushlstring", (void *)lua_pushlstring},
-                                  {"lua_pushstring", (void *)lua_pushstring},
-                                  {"lua_pushcclosure", lua_pushcclosure},
-                                  {"lua_pushboolean", lua_pushboolean},
-                                  {"lua_pushlightuserdata", lua_pushlightuserdata},
-                                  {"lua_pushthread", lua_pushthread},
-
-                                  {"lua_getglobal", lua_getglobal},
-                                  {"lua_gettable", lua_gettable},
-                                  {"lua_getfield", lua_getfield},
-                                  {"lua_geti", lua_geti},
-                                  {"lua_rawget", lua_rawget},
-                                  {"lua_rawgeti", lua_rawgeti},
-                                  {"lua_rawgetp", lua_rawgetp},
-                                  {"lua_createtable", lua_createtable},
-                                  {"lua_newuserdata", lua_newuserdata},
-                                  {"lua_getmetatable", lua_getmetatable},
-                                  {"lua_getuservalue", lua_getuservalue},
-                                  {"lua_setglobal", lua_setglobal},
-                                  {"lua_settable", lua_settable},
-                                  {"lua_setfield", lua_setfield},
-                                  {"lua_seti", lua_seti},
-                                  {"lua_rawset", lua_rawset},
-                                  {"lua_rawseti", lua_rawseti},
-                                  {"lua_rawsetp", lua_rawsetp},
-                                  {"lua_setmetatable", lua_setmetatable},
-                                  {"lua_setuservalue", lua_setuservalue},
-                                  {NULL, NULL}};
->>>>>>> c51efcb6
 
 // Initialize the JIT State and attach it to the
 // Global Lua State
@@ -285,8 +182,7 @@
 // will return -1
 int raviV_initjit(struct lua_State *L) {
   global_State *G = G(L);
-  if (G->ravi_state != NULL)
-    return -1;
+  if (G->ravi_state != NULL) return -1;
   ravi_State *jit = (ravi_State *)calloc(1, sizeof(ravi_State));
   jit->auto_ = 0;
   jit->enabled_ = 1;
@@ -302,8 +198,7 @@
 // Free up the JIT State
 void raviV_close(struct lua_State *L) {
   global_State *G = G(L);
-  if (G->ravi_state == NULL)
-    return;
+  if (G->ravi_state == NULL) return;
   // All compiled functions will be deleted at this stage
   if (G->ravi_state->jit) {
     MIR_finish(G->ravi_state->jit);
@@ -313,23 +208,23 @@
 
 // Dump the intermediate C code
 void raviV_dumpIR(struct lua_State *L, struct Proto *p) {
-  global_State *G = G(L);
-  if (G->ravi_state == NULL)
-    return;
-
-  membuff_t buf;
-  membuff_init(&buf, 4096);
-
-  char fname[30];
-  snprintf(fname, sizeof fname, "%s", "jit_function");
-  ravi_compile_options_t options;
-  memset(&options, 0, sizeof options);
-  options.codegen_type = RAVI_CODEGEN_ALL;
-  if (raviJ_codegen(L, p, &options, fname, &buf)) {
-    ravi_writestring(L, buf.buf, strlen(buf.buf));
-    ravi_writeline(L);
-  }
-  membuff_free(&buf);
+	global_State *G = G(L);
+	if (G->ravi_state == NULL) 
+		return;
+
+	membuff_t buf;
+	membuff_init(&buf, 4096);
+
+	char fname[30];
+	snprintf(fname, sizeof fname, "%s", "jit_function");
+	ravi_compile_options_t options;
+        memset(&options, 0, sizeof options);
+	options.codegen_type = RAVI_CODEGEN_ALL;
+	if (raviJ_codegen(L, p, &options, fname, &buf)) {
+		ravi_writestring(L, buf.buf, strlen(buf.buf));
+		ravi_writeline(L);
+	}
+	membuff_free(&buf);
 }
 
 // Dump the LLVM ASM
@@ -340,67 +235,57 @@
 
 void raviV_setminexeccount(lua_State *L, int value) {
   global_State *G = G(L);
-  if (!G->ravi_state)
-    return;
+  if (!G->ravi_state) return;
   G->ravi_state->min_exec_count_ = value;
 }
 int raviV_getminexeccount(lua_State *L) {
   global_State *G = G(L);
-  if (!G->ravi_state)
-    return 0;
+  if (!G->ravi_state) return 0;
   return G->ravi_state->min_exec_count_;
 }
 
 void raviV_setmincodesize(lua_State *L, int value) {
   global_State *G = G(L);
-  if (!G->ravi_state)
-    return;
+  if (!G->ravi_state) return;
   G->ravi_state->min_code_size_ = value;
 }
 int raviV_getmincodesize(lua_State *L) {
   global_State *G = G(L);
-  if (!G->ravi_state)
-    return 0;
+  if (!G->ravi_state) return 0;
   return G->ravi_state->min_code_size_;
 }
 
 void raviV_setauto(lua_State *L, int value) {
   global_State *G = G(L);
-  if (!G->ravi_state)
-    return;
+  if (!G->ravi_state) return;
   G->ravi_state->auto_ = value;
 }
 int raviV_getauto(lua_State *L) {
   global_State *G = G(L);
-  if (!G->ravi_state)
-    return 0;
+  if (!G->ravi_state) return 0;
   return G->ravi_state->auto_;
 }
 
 // Turn on/off the JIT compiler
 void raviV_setjitenabled(lua_State *L, int value) {
   global_State *G = G(L);
-  if (!G->ravi_state)
-    return;
+  if (!G->ravi_state) return;
   G->ravi_state->enabled_ = value;
 }
 int raviV_getjitenabled(lua_State *L) {
   global_State *G = G(L);
-  if (!G->ravi_state)
-    return 0;
+  if (!G->ravi_state) return 0;
   return G->ravi_state->enabled_;
 }
 
 void raviV_setoptlevel(lua_State *L, int value) {
   global_State *G = G(L);
-  if (!G->ravi_state)
-    return;
+  if (!G->ravi_state) return;
   G->ravi_state->opt_level_ = value;
 }
 int raviV_getoptlevel(lua_State *L) {
   global_State *G = G(L);
-  if (!G->ravi_state)
-    return 0;
+  if (!G->ravi_state) return 0;
   return G->ravi_state->opt_level_;
 }
 
@@ -415,27 +300,23 @@
 
 void raviV_setvalidation(lua_State *L, int value) {
   global_State *G = G(L);
-  if (!G->ravi_state)
-    return;
+  if (!G->ravi_state) return;
   G->ravi_state->validation_ = value;
 }
 int raviV_getvalidation(lua_State *L) {
   global_State *G = G(L);
-  if (!G->ravi_state)
-    return 0;
+  if (!G->ravi_state) return 0;
   return G->ravi_state->validation_;
 }
 
 void raviV_setverbosity(lua_State *L, int value) {
   global_State *G = G(L);
-  if (!G->ravi_state)
-    return;
+  if (!G->ravi_state) return;
   G->ravi_state->verbosity_ = value;
 }
 int raviV_getverbosity(lua_State *L) {
   global_State *G = G(L);
-  if (!G->ravi_state)
-    return 0;
+  if (!G->ravi_state) return 0;
   return G->ravi_state->verbosity_;
 }
 
@@ -449,16 +330,16 @@
   return 0;
 }
 
-int raviV_compile_n(struct lua_State *L, struct Proto *p[], int n, ravi_compile_options_t *options) {
+int raviV_compile_n(struct lua_State *L, struct Proto *p[], int n,
+                    ravi_compile_options_t *options) {
   int count = 0;
   for (int i = 0; i < n; i++) {
-    if (raviV_compile(L, p[i], options))
-      count++;
+    if (raviV_compile(L, p[i], options)) count++;
   }
   return count > 0;
 }
 
-static void *import_resolver(const char *name) {
+static void* import_resolver(const char *name) {
   for (int i = 0; Lua_functions[i].name != NULL; i++) {
     if (strcmp(name, Lua_functions[i].name) == 0)
       return Lua_functions[i].ptr;
@@ -471,7 +352,7 @@
   const char *Source_code; /* points to buffer containing source Source_code */
 };
 
-static int t_getc(void *data) {
+static int t_getc (void *data) {
   struct ReadBuffer *buffer = data;
   int c = buffer->Source_code[buffer->Current_char];
 
@@ -482,23 +363,26 @@
   return c;
 }
 
-/* Searches within a Module for a function by name */
+/* Searches within a Module for a function by name */ 
 static MIR_item_t find_function(MIR_module_t module, const char *func_name) {
   MIR_item_t func, main_func = NULL;
-  for (func = DLIST_HEAD(MIR_item_t, module->items); func != NULL; func = DLIST_NEXT(MIR_item_t, func)) {
-    if (func->item_type == MIR_func_item && strcmp(func->u.func->name, func_name) == 0)
+  for (func = DLIST_HEAD (MIR_item_t, module->items); func != NULL;
+       func = DLIST_NEXT (MIR_item_t, func)) {
+    if (func->item_type == MIR_func_item && strcmp (func->u.func->name, func_name) == 0)
       main_func = func;
   }
   return main_func;
 }
 
-void *MIR_compile_C_module(struct c2mir_options *options, MIR_context_t ctx,
-                           const char *inputbuffer,                        /* Code to be compiled */
-                           const char *func_name,                          /* Name of the function, must be unique */
-                           void *(Import_resolver_func)(const char *name)) /* Resolve external symbols */
+void *MIR_compile_C_module(
+  struct c2mir_options *options, 
+  MIR_context_t ctx, 
+  const char *inputbuffer, /* Code to be compiled */
+  const char *func_name, /* Name of the function, must be unique */
+  void *(Import_resolver_func)(const char *name)) /* Resolve external symbols */
 {
   int ret_code = 0;
-  int (*fun_addr)(void *) = NULL;
+  int (*fun_addr) (void *) = NULL;
   struct ReadBuffer read_buffer = {.Current_char = 0, .Source_code = inputbuffer};
   MIR_module_t module = NULL;
   c2mir_init(ctx);
@@ -509,9 +393,9 @@
   }
   else {
     /* The module just compiled will be at the end of the list */
-    module = DLIST_TAIL(MIR_module_t, *MIR_get_module_list(ctx));
-  }
-  if (ret_code == 0 && !module) {
+    module = DLIST_TAIL (MIR_module_t, *MIR_get_module_list (ctx));
+  }
+  if (ret_code == 0 && !module) { 
     ret_code = 1;
   }
   if (ret_code == 0 && module) {
@@ -520,14 +404,14 @@
       fprintf(stderr, "Error: Compiled function %s not found\n", func_name);
       exit(1);
     }
-    MIR_load_module(ctx, module);
-    MIR_gen_init(ctx);
+    MIR_load_module (ctx, module);
+    MIR_gen_init (ctx);
     MIR_gen_set_optimize_level(ctx, 3);
-    MIR_link(ctx, MIR_set_gen_interface, Import_resolver_func);
-    fun_addr = MIR_gen(ctx, main_func);
-    MIR_gen_finish(ctx);
-  }
-  c2mir_finish(ctx);
+    MIR_link (ctx, MIR_set_gen_interface, Import_resolver_func);
+    fun_addr = MIR_gen (ctx, main_func);
+    MIR_gen_finish (ctx);
+  }
+  c2mir_finish (ctx);
   return fun_addr;
 }
 
@@ -542,14 +426,11 @@
     return true;
   else if (p->ravi_jit.jit_status == RAVI_JIT_CANT_COMPILE)
     return false;
-  if (options == NULL)
-    return false;
-
-  global_State *G = G(L);
-  if (G->ravi_state == NULL)
-    return false;
-  if (G->ravi_state->jit == NULL)
-    return false;
+  if (options == NULL) return false;
+
+  global_State *G = G(L);
+  if (G->ravi_state == NULL) return false;
+  if (G->ravi_state->jit == NULL) return false;
 
   bool doCompile = (bool)(options && options->manual_request != 0);
   if (!doCompile && G->ravi_state->auto_) {
@@ -565,16 +446,13 @@
         doCompile = true;
     }
   }
-  if (!doCompile) {
-    return false;
-  }
+  if (!doCompile) { return false; }
   if (!raviJ_cancompile(p)) {
     p->ravi_jit.jit_status = RAVI_JIT_CANT_COMPILE;
     return false;
   }
 
-  if (G->ravi_state->compiling_)
-    return false;
+  if (G->ravi_state->compiling_) return false;
   G->ravi_state->compiling_ = 1;
 
   membuff_t buf;
