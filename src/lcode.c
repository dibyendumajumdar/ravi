/*
** $Id: lcode.c,v 2.109 2016/05/13 19:09:21 roberto Exp $
** Code generator for Lua
** See Copyright Notice in lua.h
*/

/*
** Portions Copyright (C) 2015-2016 Dibyendu Majumdar
*/

#define lcode_c
#define LUA_CORE

#include "lprefix.h"


#include <math.h>
#include <stdlib.h>

#include "lua.h"

#include "lcode.h"
#include "ldebug.h"
#include "ldo.h"
#include "lgc.h"
#include "llex.h"
#include "lmem.h"
#include "lobject.h"
#include "lopcodes.h"
#include "lparser.h"
#include "lstring.h"
#include "ltable.h"
#include "lvm.h"


/* Maximum number of registers in a Lua function (must fit in operand A) */
#define MAXREGS		125
/* RAVI change; #define MAXREGS		255 */


#define hasjumps(e)	((e)->t != (e)->f)


/*
** If expression is a numeric constant, fills 'v' with its value
** and returns 1. Otherwise, returns 0.
*/
static int tonumeral(expdesc *e, TValue *v) {
  if (hasjumps(e))
    return 0;  /* not a numeral */
  switch (e->k) {
    case VKINT:
      if (v) setivalue(v, e->u.ival);
      return 1;
    case VKFLT:
      if (v) setfltvalue(v, e->u.nval);
      return 1;
    default: return 0;
  }
}


/*
** Create a OP_LOADNIL instruction, but try to optimize: if the previous
** instruction is also OP_LOADNIL and ranges are compatible, adjust
** range of previous instruction instead of emitting a new one. (For
** instance, 'local a; local b' will generate a single opcode.)
*/
void luaK_nil (FuncState *fs, int from, int n) {
  Instruction *previous;
  int l = from + n - 1;  /* last register to set nil */
  if (fs->pc > fs->lasttarget) {  /* no jumps to current position? */
    previous = &fs->f->code[fs->pc-1];
    if (GET_OPCODE(*previous) == OP_LOADNIL) {  /* previous is LOADNIL? */
      int pfrom = GETARG_A(*previous);  /* get previous range */
      int pl = pfrom + GETARG_B(*previous);
      if ((pfrom <= from && from <= pl + 1) ||
          (from <= pfrom && pfrom <= l + 1)) {  /* can connect both? */
        if (pfrom < from) from = pfrom;  /* from = min(from, pfrom) */
        if (pl > l) l = pl;  /* l = max(l, pl) */
        SETARG_A(*previous, from);
        DEBUG_CODEGEN(raviY_printf(fs, "[%d]* %o ; set A to %d\n", fs->pc - 1, *previous, from));
        SETARG_B(*previous, l - from);
        DEBUG_CODEGEN(raviY_printf(fs, "[%d]* %o ; set B to %d\n", fs->pc - 1, *previous, (l - from)));
        return;
      }
    }  /* else go through */
  }
  luaK_codeABC(fs, OP_LOADNIL, from, n - 1, 0);  /* else no optimization */
}

<<<<<<< HEAD
=======

/*
** Gets the destination address of a jump instruction. Used to traverse
** a list of jumps.
*/ 
>>>>>>> 2213f866
static int getjump (FuncState *fs, int pc) {
  int offset = GETARG_sBx(fs->f->code[pc]);
  if (offset == NO_JUMP)  /* point to itself represents end of list */
    return NO_JUMP;  /* end of list */
  else
    return (pc+1)+offset;  /* turn offset into absolute position */
}

<<<<<<< HEAD
/* Patch jump instruction to target. */
static void fixjump (FuncState *fs, int pc, int dest) {
  Instruction *jmp = &fs->f->code[pc];
  int offset = dest-(pc+1);
=======

/*
** Fix jump instruction at position 'pc' to jump to 'dest'.
** (Jump addresses are relative in Lua)
*/
static void fixjump (FuncState *fs, int pc, int dest) {
  Instruction *jmp = &fs->f->code[pc];
  int offset = dest - (pc + 1);
>>>>>>> 2213f866
  lua_assert(dest != NO_JUMP);
  if (abs(offset) > MAXARG_sBx)
    luaX_syntaxerror(fs->ls, "control structure too long");
  SETARG_sBx(*jmp, offset);
<<<<<<< HEAD
  DEBUG_CODEGEN(raviY_printf(fs, "[%d]* %o ; set sBx to %d\n", pc, *jmp, offset));
}


void luaK_concat (FuncState *fs, int *l1, int l2) {
  if (l2 == NO_JUMP) return;
  else if (*l1 == NO_JUMP)
    *l1 = l2;
=======
}


/*
** Concatenate jump-list 'l2' into jump-list 'l1'
*/
void luaK_concat (FuncState *fs, int *l1, int l2) {
  if (l2 == NO_JUMP) return;  /* nothing to concatenate? */
  else if (*l1 == NO_JUMP)  /* no original list? */
    *l1 = l2;  /* 'l1' points to 'l2' */
>>>>>>> 2213f866
  else {
    int list = *l1;
    int next;
    while ((next = getjump(fs, list)) != NO_JUMP)  /* find last element */
      list = next;
<<<<<<< HEAD
    fixjump(fs, list, l2);
  }
}


/* Emit unconditional branch. */
=======
    fixjump(fs, list, l2);  /* last element links to 'l2' */
  }
}


/*
** Create a jump instruction and return its position, so its destination
** can be fixed later (with 'fixjump'). If there are jumps to
** this position (kept in 'jpc'), link them all together so that
** 'patchlistaux' will fix all them directly to the final destination.
*/
>>>>>>> 2213f866
int luaK_jump (FuncState *fs) {
  int jpc = fs->jpc;  /* save list of jumps to here */
  int j;
  fs->jpc = NO_JUMP;  /* no more jumps to here */
  j = luaK_codeAsBx(fs, OP_JMP, 0, NO_JUMP);
  luaK_concat(fs, &j, jpc);  /* keep them on hold */
  return j;
}


/*
** Code a 'return' instruction
*/
void luaK_ret (FuncState *fs, int first, int nret) {
  luaK_codeABC(fs, OP_RETURN, first, nret+1, 0);
}


/*
** Code a "conditional jump", that is, a test or comparison opcode
** followed by a jump. Return jump position.
*/
static int condjump (FuncState *fs, OpCode op, int A, int B, int C) {
  luaK_codeABC(fs, op, A, B, C);
  return luaK_jump(fs);
}


/*
** returns current 'pc' and marks it as a jump target (to avoid wrong
** optimizations with consecutive instructions not in the same basic block).
*/
int luaK_getlabel (FuncState *fs) {
  fs->lasttarget = fs->pc;
  return fs->pc;
}


<<<<<<< HEAD
=======
/*
** Returns the position of the instruction "controlling" a given
** jump (that is, its condition), or the jump itself if it is
** unconditional.
*/
>>>>>>> 2213f866
static Instruction *getjumpcontrol (FuncState *fs, int pc) {
  Instruction *pi = &fs->f->code[pc];
  if (pc >= 1 && testTMode(GET_OPCODE(*(pi-1))))
    return pi-1;
  else
    return pi;
}


<<<<<<< HEAD
/* Patch register of test instructions. */
=======
/*
** Patch destination register for a TESTSET instruction.
** If instruction in position 'node' is not a TESTSET, return 0 ("fails").
** Otherwise, if 'reg' is not 'NO_REG', set it as the destination
** register. Otherwise, change instruction to a simple 'TEST' (produces
** no register value)
*/
>>>>>>> 2213f866
static int patchtestreg (FuncState *fs, int node, int reg) {
  Instruction *i = getjumpcontrol(fs, node);
  if (GET_OPCODE(*i) != OP_TESTSET)
    return 0;  /* cannot patch other instructions */
  if (reg != NO_REG && reg != GETARG_B(*i)) {
    SETARG_A(*i, reg);
    DEBUG_CODEGEN(raviY_printf(fs, "[?]* %o ; set A to %d\n", *i, reg));
  }
  else {
     /* no register to put value or register already has the value;
        change instruction to simple test */
    *i = CREATE_ABC(OP_TEST, GETARG_B(*i), 0, GETARG_C(*i));
    DEBUG_CODEGEN(raviY_printf(fs, "[?]* %o ; generate OP_TEST\n", *i));
  }
  return 1;
}


/*
** Traverse a list of tests ensuring no one produces a value
*/
static void removevalues (FuncState *fs, int list) {
  for (; list != NO_JUMP; list = getjump(fs, list))
      patchtestreg(fs, list, NO_REG);
}


/*
** Traverse a list of tests, patching their destination address and
** registers: tests producing values jump to 'vtarget' (and put their
** values in 'reg'), other tests jump to 'dtarget'.
*/
static void patchlistaux (FuncState *fs, int list, int vtarget, int reg,
                          int dtarget) {
  while (list != NO_JUMP) {
    int next = getjump(fs, list);
    if (patchtestreg(fs, list, reg))
      fixjump(fs, list, vtarget);  /* Jump to target with value. */
    else
      fixjump(fs, list, dtarget);  /* jump to default target */
    list = next;
  }
}


/*
** Ensure all pending jumps to current position are fixed (jumping
** to current position with no values) and reset list of pending
** jumps
*/
static void dischargejpc (FuncState *fs) {
  patchlistaux(fs, fs->jpc, fs->pc, NO_REG, fs->pc);
  fs->jpc = NO_JUMP;
}

void luaK_patchtohere (FuncState *fs, int list) {
  luaK_getlabel(fs);
  luaK_concat(fs, &fs->jpc, list);
}


/*
** Add elements in 'list' to list of pending jumps to "here"
** (current position)
*/
void luaK_patchtohere (FuncState *fs, int list) {
  luaK_getlabel(fs);  /* mark "here" as a jump target */
  luaK_concat(fs, &fs->jpc, list);
}


/*
** Path all jumps in 'list' to jump to 'target'.
** (The assert means that we cannot fix a jump to a forward address
** because we only know addresses once code is generated.)
*/
void luaK_patchlist (FuncState *fs, int list, int target) {
  if (target == fs->pc)  /* 'target' is current position? */
    luaK_patchtohere(fs, list);  /* add list to pending jumps */
  else {
    lua_assert(target < fs->pc);
    patchlistaux(fs, list, target, NO_REG, target);
  }
}


/*
** Path all jumps in 'list' to close upvalues up to given 'level'
** (The assertion checks that jumps either were closing nothing
** or were closing higher levels, from inner blocks.)
*/
void luaK_patchclose (FuncState *fs, int list, int level) {
  level++;  /* argument is +1 to reserve 0 as non-op */
  for (; list != NO_JUMP; list = getjump(fs, list)) {
    lua_assert(GET_OPCODE(fs->f->code[list]) == OP_JMP &&
                (GETARG_A(fs->f->code[list]) == 0 ||
                 GETARG_A(fs->f->code[list]) >= level));
    SETARG_A(fs->f->code[list], level);
    DEBUG_CODEGEN(raviY_printf(fs, "[?]* %o ; set A to %d\n", fs->f->code[list], level));
<<<<<<< HEAD
    list = next;
  }
}


=======
  }
}


/*
** Emit instruction 'i', checking for array sizes and saving also its
** line information. Return 'i' position.
*/
>>>>>>> 2213f866
static int luaK_code (FuncState *fs, Instruction i) {
  Proto *f = fs->f;
  dischargejpc(fs);  /* 'pc' will change */
  /* put new instruction in code array */
  luaM_growvector(fs->ls->L, f->code, fs->pc, f->sizecode, Instruction,
                  MAX_INT, "opcodes");
  f->code[fs->pc] = i;
  DEBUG_CODEGEN(raviY_printf(fs, "[%d] %o\n", fs->pc, i));
  /* save corresponding line information */
  luaM_growvector(fs->ls->L, f->lineinfo, fs->pc, f->sizelineinfo, int,
                  MAX_INT, "opcodes");
  f->lineinfo[fs->pc] = fs->ls->lastline;
  return fs->pc++;
}


/*
** Format and emit an 'iABC' instruction. (Assertions check consistency
** of parameters versus opcode.)
*/
int luaK_codeABC (FuncState *fs, OpCode o, int a, int b, int c) {
  lua_assert(getOpMode(o) == iABC);
  lua_assert(getBMode(o) != OpArgN || b == 0);
  lua_assert(getCMode(o) != OpArgN || c == 0);
  lua_assert(a <= MAXARG_A && b <= MAXARG_B && c <= MAXARG_C);
  return luaK_code(fs, CREATE_ABC(o, a, b, c));
}


/*
** Format and emit an 'iABx' instruction.
*/
int luaK_codeABx (FuncState *fs, OpCode o, int a, unsigned int bc) {
  lua_assert(getOpMode(o) == iABx || getOpMode(o) == iAsBx);
  lua_assert(getCMode(o) == OpArgN);
  lua_assert(a <= MAXARG_A && bc <= MAXARG_Bx);
  return luaK_code(fs, CREATE_ABx(o, a, bc));
}


/*
** Emit an "extra argument" instruction (format 'iAx')
*/
static int codeextraarg (FuncState *fs, int a) {
  lua_assert(a <= MAXARG_Ax);
  return luaK_code(fs, CREATE_Ax(OP_EXTRAARG, a));
}


/*
** Emit a "load constant" instruction, using either 'OP_LOADK'
** (if constant index 'k' fits in 18 bits) or an 'OP_LOADKX'
** instruction with "extra argument".
*/
int luaK_codek (FuncState *fs, int reg, int k) {
  if (k <= MAXARG_Bx)
    return luaK_codeABx(fs, OP_LOADK, reg, k);
  else {
    int p = luaK_codeABx(fs, OP_LOADKX, reg, 0);
    codeextraarg(fs, k);
    return p;
  }
}


/*
** Check register-stack level, keeping track of its maximum size
** in field 'maxstacksize'
*/
void luaK_checkstack (FuncState *fs, int n) {
  int newstack = fs->freereg + n;
  if (newstack > fs->f->maxstacksize) {
    if (newstack >= MAXREGS)
      luaX_syntaxerror(fs->ls,
        "function or expression needs too many registers");
    fs->f->maxstacksize = cast_byte(newstack);
  }
}


/*
** Reserve 'n' registers in register stack
*/
void luaK_reserveregs (FuncState *fs, int n) {
  luaK_checkstack(fs, n);
  fs->freereg += n;
}


/*
** Free register 'reg', if it is neither a constant index nor
** a local variable.
)
*/
static void freereg (FuncState *fs, int reg) {
  if (!ISK(reg) && reg >= fs->nactvar) {
    fs->freereg--;
	  /* if (reg != fs->freereg) luaX_syntaxerror(fs->ls, "unexpected error"); DEBUG Lua 5.3.3 merge issue math.lua 551 */
    lua_assert(reg == fs->freereg);
  }
}


/*
** Free register used by expression 'e' (if any)
*/
static void freeexp (FuncState *fs, expdesc *e) {
  if (e->k == VNONRELOC)
    freereg(fs, e->u.info);
}


/*
** Free registers used by expressions 'e1' and 'e2' (if any) in proper
** order.
*/
static void freeexps (FuncState *fs, expdesc *e1, expdesc *e2) {
  int r1 = (e1->k == VNONRELOC) ? e1->u.info : -1;
  int r2 = (e2->k == VNONRELOC) ? e2->u.info : -1;
  if (r1 > r2) {
    freereg(fs, r1);
    freereg(fs, r2);
  }
  else {
    freereg(fs, r2);
    freereg(fs, r1);
  }
}


/*
** Add constant 'v' to prototype's list of constants (field 'k').
** Use scanner's table to cache position of constants in constant list
** and try to reuse constants. Because some values should not be used
** as keys (nil cannot be a key, integer keys can collapse with float
** keys), the caller must provide a useful 'key' for indexing the cache.
*/
static int addk (FuncState *fs, TValue *key, TValue *v) {
  lua_State *L = fs->ls->L;
  Proto *f = fs->f;
  TValue *idx = luaH_set(L, fs->ls->h, key);  /* index scanner table */
  int k, oldsize;
  if (ttisinteger(idx)) {  /* is there an index there? */
    k = cast_int(ivalue(idx));
    /* correct value? (warning: must distinguish floats from integers!) */
    if (k < fs->nk && ttype(&f->k[k]) == ttype(v) &&
                      luaV_rawequalobj(&f->k[k], v))
      return k;  /* reuse index */
  }
  /* constant not found; create a new entry */
  oldsize = f->sizek;
  k = fs->nk;
  /* numerical value does not need GC barrier;
     table has no metatable, so it does not need to invalidate cache */
  setivalue(idx, k);
  luaM_growvector(L, f->k, k, f->sizek, TValue, MAXARG_Ax, "constants");
  while (oldsize < f->sizek) setnilvalue(&f->k[oldsize++]);
  setobj(L, &f->k[k], v);
  fs->nk++;
  luaC_barrier(L, f, v);
  return k;
}


/*
** Add a string to list of constants and return its index.
*/
int luaK_stringK (FuncState *fs, TString *s) {
  TValue o;
  setsvalue(fs->ls->L, &o, s);
  return addk(fs, &o, &o);  /* use string itself as key */
}


/*
** Add an integer to list of constants and return its index.
** Integers use userdata as keys to avoid collision with floats with
** same value; conversion to 'void*' is used only for hashing, so there
** are no "precision" problems.
*/
int luaK_intK (FuncState *fs, lua_Integer n) {
  TValue k, o;
  setpvalue(&k, cast(void*, cast(size_t, n)));
  setivalue(&o, n);
  return addk(fs, &k, &o);
}

/*
** Add a float to list of constants and return its index.
*/
static int luaK_numberK (FuncState *fs, lua_Number r) {
  TValue o;
  setfltvalue(&o, r);
  return addk(fs, &o, &o);  /* use number itself as key */
}


/*
** Add a boolean to list of constants and return its index.
*/
static int boolK (FuncState *fs, int b) {
  TValue o;
  setbvalue(&o, b);
  return addk(fs, &o, &o);  /* use boolean itself as key */
}


/*
** Add nil to list of constants and return its index.
*/
static int nilK (FuncState *fs) {
  TValue k, v;
  setnilvalue(&v);
  /* cannot use nil as key; instead use table itself to represent nil */
  sethvalue(fs->ls->L, &k, fs->ls->h);
  return addk(fs, &k, &v);
}


/*
** Fix an expression to return the number of results 'nresults'.
** Either 'e' is a multi-ret expression (function call or vararg)
** or 'nresults' is LUA_MULTRET (as any expression can satisfy that).
*/
void luaK_setreturns (FuncState *fs, expdesc *e, int nresults) {
  if (e->k == VCALL) {  /* expression is an open function call? */
    SETARG_C(getinstruction(fs, e), nresults + 1);
    DEBUG_CODEGEN(raviY_printf(fs, "[%d]* %o ; set C to %d\n", e->u.info, getinstruction(fs,e), nresults+1));
  }
  else if (e->k == VVARARG) {
    Instruction *pc = &getinstruction(fs, e);
    SETARG_B(*pc, nresults + 1);
    DEBUG_CODEGEN(raviY_printf(fs, "[%d]* %o ; set B to %d\n", e->u.info, *pc, nresults + 1));
    SETARG_A(*pc, fs->freereg);
    DEBUG_CODEGEN(raviY_printf(fs, "[%d]* %o ; set A to %d\n", e->u.info, *pc, fs->freereg));
    luaK_reserveregs(fs, 1);
  }
}


/*
** Fix an expression to return one result.
** If expression is not a multi-ret expression (function call or
** vararg), it already returns one result, so nothing needs to be done.
** Function calls become VNONRELOC expressions (as its result comes
** fixed in the base register of the call), while vararg expressions
** become VRELOCABLE (as OP_VARARG puts its results where it wants).
** (Calls are created returning one result, so that does not need
** to be fixed.)
*/
void luaK_setoneret (FuncState *fs, expdesc *e) {
  if (e->k == VCALL) {  /* expression is an open function call? */
    /* already returns 1 value */
    lua_assert(GETARG_C(getinstruction(fs, e)) == 2);
    e->k = VNONRELOC;  /* result has fixed position */
    e->u.info = GETARG_A(getinstruction(fs, e));
    DEBUG_EXPR(raviY_printf(fs, "luaK_setoneret (VCALL->VNONRELOC) %e\n", e));
  }
  else if (e->k == VVARARG) {
    SETARG_B(getinstruction(fs, e), 2);
    DEBUG_CODEGEN(raviY_printf(fs, "[%d]* %o ; set B to 2\n", e->u.info, getinstruction(fs,e)));
    e->k = VRELOCABLE;  /* can relocate its simple result */
    DEBUG_EXPR(raviY_printf(fs, "luaK_setoneret (VVARARG->VRELOCABLE) %e\n", e));
  }
}

/**
 * Is the operand a reference to a short string constant?
 */
static int isshortstr(FuncState *fs, int kk) {
  if (ISK(kk)) {
    Proto *f = fs->f;
    kk = INDEXK(kk);
    lua_assert(kk >= 0 && kk < f->sizek);
    return ttisshrstring(&f->k[kk]);
  }
  return 0;
}

void luaK_dischargevars (FuncState *fs, expdesc *e) {
  switch (e->k) {
    case VLOCAL: {
      e->k = VNONRELOC;
      DEBUG_EXPR(raviY_printf(fs, "luaK_dischargevars (VLOCAL->VNONRELOC) %e\n", e));
      break;
    }
    case VUPVAL: {
      e->u.info = luaK_codeABC(fs, OP_GETUPVAL, 0, e->u.info, 0);
      e->k = VRELOCABLE;
      DEBUG_EXPR(raviY_printf(fs, "luaK_dischargevars (VUPVAL->VRELOCABLE) %e\n", e));
      break;
    }
    case VINDEXED: {
      OpCode op;
      freereg(fs, e->u.ind.idx);
      if (e->u.ind.vt == VLOCAL) {  /* is 't' in a register? */
        freereg(fs, e->u.ind.t);
        /* TODO we should do this for upvalues too */
        /* table access - set specialized op codes if array types are detected */
        if (e->ravi_type == RAVI_TARRAYFLT && e->u.ind.key_type == RAVI_TNUMINT)
          op = OP_RAVI_GETTABLE_AF;
        else if (e->ravi_type == RAVI_TARRAYINT && e->u.ind.key_type == RAVI_TNUMINT)
          op = OP_RAVI_GETTABLE_AI;
        /* Check that we have a short string constant */
        else if (e->ravi_type == RAVI_TTABLE && e->u.ind.key_type == RAVI_TSTRING && isshortstr(fs, e->u.ind.idx))
          op = OP_RAVI_GETTABLE_S;
        else if (e->ravi_type == RAVI_TTABLE && e->u.ind.key_type == RAVI_TNUMINT)
          op = OP_RAVI_GETTABLE_I;
        else
          op = OP_GETTABLE;
        if (e->ravi_type == RAVI_TARRAYFLT || e->ravi_type == RAVI_TARRAYINT)
          /* set the type of resulting expression */
          e->ravi_type = e->ravi_type == RAVI_TARRAYFLT ? RAVI_TNUMFLT : RAVI_TNUMINT;
        else
          e->ravi_type = RAVI_TANY;
      }
	  else {
        lua_assert(e->u.ind.vt == VUPVAL);
        op = OP_GETTABUP;  /* 't' is in an upvalue */
      }
      e->u.info = luaK_codeABC(fs, op, 0, e->u.ind.t, e->u.ind.idx);
      e->k = VRELOCABLE;
      DEBUG_EXPR(raviY_printf(fs, "luaK_dischargevars (VINDEXED->VRELOCABLE) %e\n", e));
      break;
    }
    case VVARARG: case VCALL: {
      luaK_setoneret(fs, e);
      break;
    }
    default: break;  /* there is one value available (somewhere) */
  }
}


<<<<<<< HEAD
=======
/*
** Ensures expression value is in register 'reg' (and therefore
** 'e' will become a non-relocatable expression).
*/
>>>>>>> 2213f866
static void discharge2reg (FuncState *fs, expdesc *e, int reg) {
  luaK_dischargevars(fs, e);
  switch (e->k) {
    case VNIL: {
      luaK_nil(fs, reg, 1);
      break;
    }
    case VFALSE: case VTRUE: {
      luaK_codeABC(fs, OP_LOADBOOL, reg, e->k == VTRUE, 0);
      break;
    }
    case VK: {
      luaK_codek(fs, reg, e->u.info);
      break;
    }
    case VKFLT: {
      luaK_codek(fs, reg, luaK_numberK(fs, e->u.nval));
      break;
    }
    case VKINT: {
      luaK_codek(fs, reg, luaK_intK(fs, e->u.ival));
      break;
    }
    case VRELOCABLE: {
      Instruction *pc = &getinstruction(fs, e);
      SETARG_A(*pc, reg);  /* instruction will put result in 'reg' */
      DEBUG_EXPR(raviY_printf(fs, "discharge2reg (VRELOCABLE set arg A) %e\n", e));
      DEBUG_CODEGEN(raviY_printf(fs, "[%d]* %o ; set A to %d\n", e->u.info, *pc, reg));
      break;
    }
    case VNONRELOC: {
      if (reg != e->u.info) {
        /* code a MOVEI or MOVEF if the target register is a local typed variable */
        int ravi_type = raviY_get_register_typeinfo(fs, reg);
        switch (ravi_type) {
        case RAVI_TNUMINT:
          luaK_codeABC(fs, OP_RAVI_MOVEI, reg, e->u.info, 0);
          break;
        case RAVI_TNUMFLT:
          luaK_codeABC(fs, OP_RAVI_MOVEF, reg, e->u.info, 0);
          break;
        case RAVI_TARRAYINT:
          luaK_codeABC(fs, OP_RAVI_MOVEAI, reg, e->u.info, 0);
          break;
        case RAVI_TARRAYFLT:
          luaK_codeABC(fs, OP_RAVI_MOVEAF, reg, e->u.info, 0);
          break;
        case RAVI_TTABLE:
          luaK_codeABC(fs, OP_RAVI_MOVETAB, reg, e->u.info, 0);
          break;
        default:
          luaK_codeABC(fs, OP_MOVE, reg, e->u.info, 0);
          break;
        }
      }
      break;
    }
    default: {
      lua_assert(e->k == VJMP);
      return;  /* nothing to do... */
    }
  }
  e->u.info = reg;
  e->k = VNONRELOC;
}


/*
** Ensures expression value is in any register.
*/
static void discharge2anyreg (FuncState *fs, expdesc *e) {
  if (e->k != VNONRELOC) {  /* no fixed register yet? */
    luaK_reserveregs(fs, 1);  /* get a register */
    discharge2reg(fs, e, fs->freereg-1);  /* put value there */
  }
}


static int code_loadbool (FuncState *fs, int A, int b, int jump) {
  luaK_getlabel(fs);  /* those instructions may be jump targets */
  return luaK_codeABC(fs, OP_LOADBOOL, A, b, jump);
}


/*
** check whether list has any jump that do not produce a value
** or produce an inverted value
*/
static int need_value (FuncState *fs, int list) {
  for (; list != NO_JUMP; list = getjump(fs, list)) {
    Instruction i = *getjumpcontrol(fs, list);
    if (GET_OPCODE(i) != OP_TESTSET) return 1;
  }
  return 0;  /* not found */
}


<<<<<<< HEAD
static int code_label (FuncState *fs, int A, int b, int jump) {
  luaK_getlabel(fs);  /* those instructions may be jump targets */
  return luaK_codeABC(fs, OP_LOADBOOL, A, b, jump);
}


/*
** check whether list has any jump that do not produce a value
** (or produce an inverted value)
*/
static int need_value (FuncState *fs, int list) {
  for (; list != NO_JUMP; list = getjump(fs, list)) {
    Instruction i = *getjumpcontrol(fs, list);
    if (GET_OPCODE(i) != OP_TESTSET) return 1;
  }
  return 0;  /* not found */
}


/* Discharge an expression to a specific register. */
=======
/*
** Ensures final expression result (including results from its jump
** lists) is in register 'reg'.
** If expression has jumps, need to patch these jumps either to
** its final position or to "load" instructions (for those tests
** that do not produce values).
*/
>>>>>>> 2213f866
static void exp2reg (FuncState *fs, expdesc *e, int reg) {
  discharge2reg(fs, e, reg);
  if (e->k == VJMP)  /* expression itself is a test? */
    luaK_concat(fs, &e->t, e->u.info);  /* put this jump in 't' list */
  if (hasjumps(e)) {
    int final;  /* position after whole expression */
    int p_f = NO_JUMP;  /* position of an eventual LOAD false */
    int p_t = NO_JUMP;  /* position of an eventual LOAD true */
    if (need_value(fs, e->t) || need_value(fs, e->f)) {
      int fj = (e->k == VJMP) ? NO_JUMP : luaK_jump(fs);
      p_f = code_loadbool(fs, reg, 0, 1);
      p_t = code_loadbool(fs, reg, 1, 0);
      luaK_patchtohere(fs, fj);
    }
    final = luaK_getlabel(fs);
    patchlistaux(fs, e->f, final, reg, p_f);
    patchlistaux(fs, e->t, final, reg, p_t);
  }
  e->f = e->t = NO_JUMP;
  e->u.info = reg;
  e->k = VNONRELOC;
}


/*
** Ensures final expression result (including results from its jump
** lists) is in next available register.
*/
void luaK_exp2nextreg (FuncState *fs, expdesc *e) {
  luaK_dischargevars(fs, e);
  freeexp(fs, e);
  luaK_reserveregs(fs, 1);
  exp2reg(fs, e, fs->freereg - 1);
}


/*
** Ensures final expression result (including results from its jump
** lists) is in some (any) register and return that register.
*/
int luaK_exp2anyreg (FuncState *fs, expdesc *e) {
  luaK_dischargevars(fs, e);
  if (e->k == VNONRELOC) {  /* expression already has a register? */
    if (!hasjumps(e))  /* no jumps? */
      return e->u.info;  /* result is already in a register */
    if (e->u.info >= fs->nactvar) {  /* reg. is not a local? */
      exp2reg(fs, e, e->u.info);  /* put final result in it */
      return e->u.info;
    }
  }
  luaK_exp2nextreg(fs, e);  /* otherwise, use next available register */
  return e->u.info;
}


/*
** Ensures final expression result is either in a register or in an
** upvalue.
*/
void luaK_exp2anyregup (FuncState *fs, expdesc *e) {
  if (e->k != VUPVAL || hasjumps(e))
    luaK_exp2anyreg(fs, e);
}


/*
** Ensures final expression result is either in a register or it is
** a constant.
*/
void luaK_exp2val (FuncState *fs, expdesc *e) {
  if (hasjumps(e))
    luaK_exp2anyreg(fs, e);
  else
    luaK_dischargevars(fs, e);
}


/*
** Ensures final expression result is in a valid R/K index
** (that is, it is either in a register or in 'k' with an index
** in the range of R/K indices).
** Returns R/K index.
*/  
int luaK_exp2RK (FuncState *fs, expdesc *e) {
  luaK_exp2val(fs, e);
  switch (e->k) {  /* move constants to 'k' */
    case VTRUE: e->u.info = boolK(fs, 1); goto vk;
    case VFALSE: e->u.info = boolK(fs, 0); goto vk;
    case VNIL: e->u.info = nilK(fs); goto vk;
    case VKINT: e->u.info = luaK_intK(fs, e->u.ival); goto vk;
    case VKFLT: e->u.info = luaK_numberK(fs, e->u.nval); goto vk;
    case VK:
     vk:
      e->k = VK;
      if (e->u.info <= MAXINDEXRK)  /* constant fits in 'argC'? */
        return RKASK(e->u.info);
      else break;
    default: break;
  }
  /* not a constant in the right range: put it in a register */
  return luaK_exp2anyreg(fs, e);
}

static void check_valid_store(FuncState *fs, expdesc *var, expdesc *ex) {
  /* VNONRELOC means we have fixed register and do we know the type? */
  if (ex->k == VNONRELOC &&
      (var->ravi_type == RAVI_TNUMFLT ||
       var->ravi_type == RAVI_TNUMINT ||
       var->ravi_type == RAVI_TARRAYFLT ||
       var->ravi_type == RAVI_TARRAYINT ||
       var->ravi_type == RAVI_TTABLE)) {
    /* handled by MOVEI, MOVEF, MOVEAI, MOVEAF at runtime */
    return;
  }
  if (var->ravi_type == RAVI_TNUMFLT) {
    if (ex->ravi_type == RAVI_TNUMFLT)
      return;
    if (ex->k == VINDEXED && ex->ravi_type == RAVI_TARRAYFLT)
      return;
    luaX_syntaxerror(
      fs->ls,
      luaO_pushfstring(
      fs->ls->L,
      "Invalid assignment: number expected"));
  }
  else if (var->ravi_type == RAVI_TNUMINT) {
    if (ex->ravi_type == RAVI_TNUMINT)
      return;
    if (ex->k == VINDEXED && ex->ravi_type == RAVI_TARRAYINT)
      return;
    luaX_syntaxerror(
      fs->ls,
      luaO_pushfstring(
      fs->ls->L,
      "Invalid assignment: integer expected",
      var->ravi_type,
      ex->ravi_type));
  }
  else if (var->ravi_type == RAVI_TARRAYFLT ||
           var->ravi_type == RAVI_TARRAYINT ||
           var->ravi_type == RAVI_TTABLE) {
    if (ex->ravi_type == var->ravi_type && ex->k != VINDEXED)
      return;
    luaX_syntaxerror(
      fs->ls,
      luaO_pushfstring(
      fs->ls->L,
      "Invalid assignment: %s expected",
      var->ravi_type == RAVI_TTABLE ? "table" : (var->ravi_type == RAVI_TARRAYFLT ? "number[]" : "integer[]")));
  }
}

static OpCode check_valid_setupval(FuncState *fs, expdesc *var, expdesc *ex) {
  OpCode op = OP_SETUPVAL;
  if ((var->ravi_type == RAVI_TNUMINT || var->ravi_type == RAVI_TNUMFLT ||
       var->ravi_type == RAVI_TARRAYFLT || var->ravi_type == RAVI_TARRAYINT ||
       var->ravi_type == RAVI_TTABLE) &&
      var->ravi_type != ex->ravi_type) {
    if (var->ravi_type == RAVI_TNUMINT)
      op = OP_RAVI_SETUPVALI;
    else if (var->ravi_type == RAVI_TNUMFLT)
      op = OP_RAVI_SETUPVALF;
    else if (var->ravi_type == RAVI_TARRAYINT)
      op = OP_RAVI_SETUPVALAI;
    else if (var->ravi_type == RAVI_TARRAYFLT)
      op = OP_RAVI_SETUPVALAF;
    else if (var->ravi_type == RAVI_TTABLE)
      op = OP_RAVI_SETUPVALT;
    else
      luaX_syntaxerror(fs->ls,
                       luaO_pushfstring(fs->ls->L, "Invalid assignment of "
                                                   "upvalue: upvalue type "
                                                   "%s, expression type %s",
                                        raviY_typename(var->ravi_type), raviY_typename(ex->ravi_type)));
  }
  return op;
}

/* Emit store for LHS expression. */
void luaK_storevar (FuncState *fs, expdesc *var, expdesc *ex) {
  switch (var->k) {
    case VLOCAL: {
      check_valid_store(fs, var, ex);
      freeexp(fs, ex);
      exp2reg(fs, ex, var->u.info);  /* compute 'ex' into proper place */
      return;
    }
    case VUPVAL: {
      OpCode op = check_valid_setupval(fs, var, ex);
      int e = luaK_exp2anyreg(fs, ex);
      luaK_codeABC(fs, op, e, var->u.info, 0);
      break;
    }
    case VINDEXED: {
      OpCode op = (var->u.ind.vt == VLOCAL) ? OP_SETTABLE : OP_SETTABUP;
      if (op == OP_SETTABLE) {
        /* table value set - if array access then use specialized versions */
        if (var->ravi_type == RAVI_TARRAYFLT &&
            var->u.ind.key_type == RAVI_TNUMINT) {
          if (!(ex->ravi_type == RAVI_TNUMFLT || (ex->k == VINDEXED && ex->ravi_type == RAVI_TARRAYFLT)))
            /* input value may need conversion */
            op = OP_RAVI_SETTABLE_AF;
          else
            /* input value is known to be number */
            op = OP_RAVI_SETTABLE_AFF;
        } else if (var->ravi_type == RAVI_TARRAYINT &&
                   var->u.ind.key_type == RAVI_TNUMINT) {
          if (!(ex->ravi_type == RAVI_TNUMINT || (ex->k == VINDEXED && ex->ravi_type == RAVI_TARRAYINT)))
            /* input value may need conversion */
            op = OP_RAVI_SETTABLE_AI;          
          else
            /* input value is known to be integer */
            op = OP_RAVI_SETTABLE_AII;
        } else if (var->ravi_type == RAVI_TTABLE && var->u.ind.key_type == RAVI_TNUMINT) {
          /* table with integer key */
          op = OP_RAVI_SETTABLE_I;
        } else if (var->ravi_type == RAVI_TTABLE && var->u.ind.key_type == RAVI_TSTRING) {
          /* table with string key */
          op = OP_RAVI_SETTABLE_S;
        }
      }
      int e = luaK_exp2RK(fs, ex);
      luaK_codeABC(fs, op, var->u.ind.t, var->u.ind.idx, e);
      break;
    }
    default: lua_assert(0);  /* invalid var kind to store */
  }
  freeexp(fs, ex);
}


void luaK_self (FuncState *fs, expdesc *e, expdesc *key) {
  int ereg;
  int table_and_string = e->ravi_type == RAVI_TTABLE &&
    key->k == VK &&
    key->ravi_type == RAVI_TSTRING &&
    isshortstr(fs, RKASK(key->u.info));
  luaK_exp2anyreg(fs, e);
  ereg = e->u.info;  /* register where 'e' was placed */
  freeexp(fs, e);
  e->u.info = fs->freereg;  /* base register for op_self */
  e->k = VNONRELOC;  /* self expression has a fixed register */
  luaK_reserveregs(fs, 2);  /* function and 'self' produced by op_self */
  luaK_codeABC(fs, table_and_string ? OP_RAVI_SELF_S : OP_SELF, e->u.info, ereg, luaK_exp2RK(fs, key));
  freeexp(fs, key);
}


/*
** Negate condition 'e' (where 'e' is a comparison).
*/
static void negatecondition (FuncState *fs, expdesc *e) {
  Instruction *pc = getjumpcontrol(fs, e->u.info);
  lua_assert(testTMode(GET_OPCODE(*pc)) && GET_OPCODE(*pc) != OP_TESTSET &&
                                           GET_OPCODE(*pc) != OP_TEST);
  SETARG_A(*pc, !(GETARG_A(*pc)));
  DEBUG_CODEGEN(raviY_printf(fs, "[%d]* %o ; set A to %d\n", e->u.info, *pc, GETARG_A(*pc)));
}


/*
** Emit instruction to jump if 'e' is 'cond' (that is, if 'cond'
** is true, code will jump if 'e' is true.) Return jump position.
** Optimize when 'e' is 'not' something, inverting the condition
** and removing the 'not'.
*/
static int jumponcond (FuncState *fs, expdesc *e, int cond) {
  if (e->k == VRELOCABLE) {
    Instruction ie = getinstruction(fs, e);
    if (GET_OPCODE(ie) == OP_NOT) {
      fs->pc--;  /* remove previous OP_NOT */
      return condjump(fs, OP_TEST, GETARG_B(ie), 0, !cond);
    }
    /* else go through */
  }
  discharge2anyreg(fs, e);
  freeexp(fs, e);
  return condjump(fs, OP_TESTSET, NO_REG, e->u.info, cond);
}


/*
** Emit code to go through if 'e' is true, jump otherwise.
*/
void luaK_goiftrue (FuncState *fs, expdesc *e) {
  int pc;  /* pc of new jump */
  luaK_dischargevars(fs, e);
  switch (e->k) {
    case VJMP: {  /* condition? */
      negatecondition(fs, e);  /* jump when it is false */
      pc = e->u.info;  /* save jump position */
      break;
    }
    case VK: case VKFLT: case VKINT: case VTRUE: {
      pc = NO_JUMP;  /* always true; do nothing */
      break;
    }
    default: {
      pc = jumponcond(fs, e, 0);  /* jump when false */
      break;
    }
  }
  luaK_concat(fs, &e->f, pc);  /* insert new jump in false list */
  luaK_patchtohere(fs, e->t);  /* true list jumps to here (to go through) */
  e->t = NO_JUMP;
}


/*
** Emit code to go through if 'e' is false, jump otherwise.
*/
void luaK_goiffalse (FuncState *fs, expdesc *e) {
  int pc;  /* pc of new jump */
  luaK_dischargevars(fs, e);
  switch (e->k) {
    case VJMP: {
      pc = e->u.info;  /* already jump if true */
      break;
    }
    case VNIL: case VFALSE: {
      pc = NO_JUMP;  /* always false; do nothing */
      break;
    }
    default: {
      pc = jumponcond(fs, e, 1);  /* jump if true */
      break;
    }
  }
  luaK_concat(fs, &e->t, pc);  /* insert new jump in 't' list */
  luaK_patchtohere(fs, e->f);  /* false list jumps to here (to go through) */
  e->f = NO_JUMP;
}


/*
** Code 'not e', doing constant folding.
*/
static void codenot (FuncState *fs, expdesc *e) {
  luaK_dischargevars(fs, e);
  switch (e->k) {
    case VNIL: case VFALSE: {
      e->k = VTRUE;  /* true == not nil == not false */
      e->ravi_type = RAVI_TANY; /* RAVI TODO */
      break;
    }
    case VK: case VKFLT: case VKINT: case VTRUE: {
      e->k = VFALSE;  /* false == not "x" == not 0.5 == not 1 == not true */
      e->ravi_type = RAVI_TANY; /* RAVI TODO*/
      break;
    }
    case VJMP: {
      negatecondition(fs, e);
      break;
    }
    case VRELOCABLE:
    case VNONRELOC: {
      discharge2anyreg(fs, e);
      freeexp(fs, e);
      e->u.info = luaK_codeABC(fs, OP_NOT, 0, e->u.info, 0);
      e->k = VRELOCABLE;
      e->ravi_type = RAVI_TANY; /* RAVI TODO */
      break;
    }
    default: lua_assert(0);  /* cannot happen */
  }
  /* interchange true and false lists */
  { int temp = e->f; e->f = e->t; e->t = temp; }
  removevalues(fs, e->f);  /* values are useless when negated */
  removevalues(fs, e->t);
}


/*
** Create expression 't[k]'. 't' must have its final result already in a
** register or upvalue.
*/
void luaK_indexed (FuncState *fs, expdesc *t, expdesc *k) {
  lua_assert(!hasjumps(t) && (vkisinreg(t->k) || t->k == VUPVAL));
  t->u.ind.t = t->u.info;  /* register or upvalue index */
  t->u.ind.key_type = k->ravi_type;   /* RAVI record the key type */
  t->u.ind.idx = luaK_exp2RK(fs, k);  /* R/K index for key */
  t->u.ind.vt = (t->k == VUPVAL) ? VUPVAL : VLOCAL;
  t->k = VINDEXED;
  /*
  RAVI - when parsing something like (10)[3] - t->ravi_type is RAVI_TNUMINT
  which is wrong so we need to check for this situation. Problem is that 
  because of metatables the index [] operator can even be applied to numeric 
  values (see for example Lua test events.lua) so we can't raise an error
  here.
  */
  if (t->ravi_type != RAVI_TTABLE && t->ravi_type != RAVI_TARRAYFLT && t->ravi_type != RAVI_TARRAYINT) {
    t->ravi_type = RAVI_TANY;
  }
}


/*
** Return false if folding can raise an error.
** Bitwise operations need operands convertible to integers; division
** operations cannot have 0 as divisor.
*/
static int validop (int op, TValue *v1, TValue *v2) {
  switch (op) {
    case LUA_OPBAND: case LUA_OPBOR: case LUA_OPBXOR:
    case LUA_OPSHL: case LUA_OPSHR: case LUA_OPBNOT: {  /* conversion errors */
      lua_Integer i;
      return (tointeger(v1, &i) && tointeger(v2, &i));
    }
    case LUA_OPDIV: case LUA_OPIDIV: case LUA_OPMOD:  /* division by 0 */
      return (nvalue(v2) != 0);
    default: return 1;  /* everything else is valid */
  }
}


/*
** Try to "constant-fold" an operation; return 1 iff successful.
** (In this case, 'e1' has the final result.)
*/
static int constfolding (FuncState *fs, int op, expdesc *e1, expdesc *e2) {
  TValue v1, v2, res;
  if (!tonumeral(e1, &v1) || !tonumeral(e2, &v2) || !validop(op, &v1, &v2))
    return 0;  /* non-numeric operands or not safe to fold */
  luaO_arith(fs->ls->L, op, &v1, &v2, &res);  /* does operation */
  if (ttisinteger(&res)) {
    e1->k = VKINT;
    e1->u.ival = ivalue(&res);
    e1->ravi_type = RAVI_TNUMINT;
  }
  else {  /* folds neither NaN nor 0.0 (to avoid problems with -0.0) */
    lua_Number n = fltvalue(&res);
    if (luai_numisnan(n) || n == 0)
      return 0;
    e1->k = VKFLT;
    e1->u.nval = n;
    e1->ravi_type = RAVI_TNUMFLT;
  }
  return 1;
}

/*
** Emit code for unary expressions that "produce values"
** (everything but 'not').
** Expression to produce final result will be encoded in 'e'.
*/
static void codeunexpval (FuncState *fs, OpCode op, expdesc *e, int line) {
  int r = luaK_exp2anyreg(fs, e);  /* opcodes operate only on registers */
  freeexp(fs, e);
  if (op == OP_BNOT && e->ravi_type == RAVI_TNUMINT) 
    op = OP_RAVI_BNOT_I;
  e->u.info = luaK_codeABC(fs, op, 0, r, 0);  /* generate opcode */
  e->k = VRELOCABLE;  /* all those operations are relocatable */
  if (op == OP_LEN)
    e->ravi_type = RAVI_TNUMINT;
  luaK_fixline(fs, line);
}

/*
** Emit code for binary expressions that "produce values"
** (everything but logical operators 'and'/'or' and comparison
** operators).
** Expression to produce final result will be encoded in 'e1'.
*/
static void codebinexpval (FuncState *fs, OpCode op,
                           expdesc *e1, expdesc *e2, int line) {
  int rk2 = luaK_exp2RK(fs, e2);
  int rk1 = luaK_exp2RK(fs, e1);  /* both operands are "RK" */
  freeexps(fs, e1, e2);
  if (op == OP_ADD && e1->ravi_type == RAVI_TNUMFLT && e2->ravi_type == RAVI_TNUMFLT) {
    e1->u.info = luaK_codeABC(fs, OP_RAVI_ADDFF, 0, rk1, rk2);
  }
  else if (op == OP_ADD && e1->ravi_type == RAVI_TNUMFLT && e2->ravi_type == RAVI_TNUMINT) {
    e1->u.info = luaK_codeABC(fs, OP_RAVI_ADDFI, 0, rk1, rk2);
  }
  else if (op == OP_ADD && e1->ravi_type == RAVI_TNUMINT && e2->ravi_type == RAVI_TNUMFLT) {
    e1->u.info = luaK_codeABC(fs, OP_RAVI_ADDFI, 0, rk2, rk1);
  }
  else if (op == OP_ADD && e1->ravi_type == RAVI_TNUMINT && e2->ravi_type == RAVI_TNUMINT) {
    e1->u.info = luaK_codeABC(fs, OP_RAVI_ADDII, 0, rk1, rk2);
  }
  else if (op == OP_MUL && e1->ravi_type == RAVI_TNUMFLT && e2->ravi_type == RAVI_TNUMFLT) {
    e1->u.info = luaK_codeABC(fs, OP_RAVI_MULFF, 0, rk1, rk2);
  }
  else if (op == OP_MUL && e1->ravi_type == RAVI_TNUMFLT && e2->ravi_type == RAVI_TNUMINT) {
    e1->u.info = luaK_codeABC(fs, OP_RAVI_MULFI, 0, rk1, rk2);
  }
  else if (op == OP_MUL && e1->ravi_type == RAVI_TNUMINT && e2->ravi_type == RAVI_TNUMFLT) {
    e1->u.info = luaK_codeABC(fs, OP_RAVI_MULFI, 0, rk2, rk1);
  }
  else if (op == OP_MUL && e1->ravi_type == RAVI_TNUMINT && e2->ravi_type == RAVI_TNUMINT) {
    e1->u.info = luaK_codeABC(fs, OP_RAVI_MULII, 0, rk1, rk2);
  }
  else if (op == OP_SUB && e1->ravi_type == RAVI_TNUMFLT && e2->ravi_type == RAVI_TNUMFLT) {
    e1->u.info = luaK_codeABC(fs, OP_RAVI_SUBFF, 0, rk1, rk2); 
  }
  else if (op == OP_SUB && e1->ravi_type == RAVI_TNUMFLT && e2->ravi_type == RAVI_TNUMINT) {
    e1->u.info = luaK_codeABC(fs, OP_RAVI_SUBFI, 0, rk1, rk2); 
  }
  else if (op == OP_SUB && e1->ravi_type == RAVI_TNUMINT && e2->ravi_type == RAVI_TNUMFLT) {
    e1->u.info = luaK_codeABC(fs, OP_RAVI_SUBIF, 0, rk1, rk2);  
  }
  else if (op == OP_SUB && e1->ravi_type == RAVI_TNUMINT && e2->ravi_type == RAVI_TNUMINT) {
    e1->u.info = luaK_codeABC(fs, OP_RAVI_SUBII, 0, rk1, rk2); 
  }
  else if (op == OP_DIV && e1->ravi_type == RAVI_TNUMFLT && e2->ravi_type == RAVI_TNUMFLT) {
    e1->u.info = luaK_codeABC(fs, OP_RAVI_DIVFF, 0, rk1, rk2);
  }
  else if (op == OP_DIV && e1->ravi_type == RAVI_TNUMFLT && e2->ravi_type == RAVI_TNUMINT) {
    e1->u.info = luaK_codeABC(fs, OP_RAVI_DIVFI, 0, rk1, rk2);
  }
  else if (op == OP_DIV && e1->ravi_type == RAVI_TNUMINT && e2->ravi_type == RAVI_TNUMFLT) {
    e1->u.info = luaK_codeABC(fs, OP_RAVI_DIVIF, 0, rk1, rk2);
  }
  else if (op == OP_DIV && e1->ravi_type == RAVI_TNUMINT && e2->ravi_type == RAVI_TNUMINT) {
    e1->u.info = luaK_codeABC(fs, OP_RAVI_DIVII, 0, rk1, rk2);
  }
  else if (op == OP_BAND && e1->ravi_type == RAVI_TNUMINT && e2->ravi_type == RAVI_TNUMINT) {
    e1->u.info = luaK_codeABC(fs, OP_RAVI_BAND_II, 0, rk1, rk2);
  }
  else if (op == OP_BOR && e1->ravi_type == RAVI_TNUMINT && e2->ravi_type == RAVI_TNUMINT) {
    e1->u.info = luaK_codeABC(fs, OP_RAVI_BOR_II, 0, rk1, rk2);
  }
  else if (op == OP_BXOR && e1->ravi_type == RAVI_TNUMINT && e2->ravi_type == RAVI_TNUMINT) {
    e1->u.info = luaK_codeABC(fs, OP_RAVI_BXOR_II, 0, rk1, rk2);
  }
  else if (op == OP_SHL && e1->ravi_type == RAVI_TNUMINT && e2->ravi_type == RAVI_TNUMINT) {
    e1->u.info = luaK_codeABC(fs, OP_RAVI_SHL_II, 0, rk1, rk2);
  }
  else if (op == OP_SHR && e1->ravi_type == RAVI_TNUMINT && e2->ravi_type == RAVI_TNUMINT) {
    e1->u.info = luaK_codeABC(fs, OP_RAVI_SHR_II, 0, rk1, rk2);
  }
  else {
    e1->u.info = luaK_codeABC(fs, op, 0, rk1, rk2);  /* generate opcode */
  }
  e1->k = VRELOCABLE;  /* all those operations are relocatable */
  if ((op == OP_ADD || op == OP_SUB || op == OP_MUL || op == OP_DIV) &&
    e1->ravi_type == RAVI_TNUMFLT && e2->ravi_type == RAVI_TNUMFLT)
    e1->ravi_type = RAVI_TNUMFLT;
  else if ((op == OP_ADD || op == OP_SUB || op == OP_MUL || op == OP_DIV) 
    && e1->ravi_type == RAVI_TNUMFLT && e2->ravi_type == RAVI_TNUMINT)
    e1->ravi_type = RAVI_TNUMFLT;
  else if ((op == OP_ADD || op == OP_SUB || op == OP_MUL || op == OP_DIV) 
    && e1->ravi_type == RAVI_TNUMINT && e2->ravi_type == RAVI_TNUMFLT)
    e1->ravi_type = RAVI_TNUMFLT;
  else if ((op == OP_ADD || op == OP_SUB || op == OP_MUL) 
    && e1->ravi_type == RAVI_TNUMINT && e2->ravi_type == RAVI_TNUMINT)
    e1->ravi_type = RAVI_TNUMINT;
  else if ((op == OP_DIV) 
    && e1->ravi_type == RAVI_TNUMINT && e2->ravi_type == RAVI_TNUMINT)
    e1->ravi_type = RAVI_TNUMFLT;
  else if ((op == OP_BAND || op == OP_BOR || op == OP_BXOR || op == OP_SHL || op == OP_SHR)
    && e1->ravi_type == RAVI_TNUMINT && e2->ravi_type == RAVI_TNUMINT)
    e1->ravi_type = RAVI_TNUMINT;
  else
    e1->ravi_type = RAVI_TANY;
  luaK_fixline(fs, line);
}


static OpCode get_type_specific_comp_op(OpCode op, ravitype_t o1_tt, ravitype_t o2_tt) {
  if (op == OP_EQ) {
    if (o1_tt == RAVI_TNUMINT && o2_tt == RAVI_TNUMINT)
      op = OP_RAVI_EQ_II;
    else if (o1_tt == RAVI_TNUMFLT && o2_tt == RAVI_TNUMFLT)
      op = OP_RAVI_EQ_FF;
  }
  else if (op == OP_LT) {
    if (o1_tt == RAVI_TNUMINT && o2_tt == RAVI_TNUMINT)
      op = OP_RAVI_LT_II;
    else if (o1_tt == RAVI_TNUMFLT && o2_tt == RAVI_TNUMFLT)
      op = OP_RAVI_LT_FF;
  }
  else if (op == OP_LE) {
    if (o1_tt == RAVI_TNUMINT && o2_tt == RAVI_TNUMINT)
      op = OP_RAVI_LE_II;
    else if (o1_tt == RAVI_TNUMFLT && o2_tt == RAVI_TNUMFLT)
      op = OP_RAVI_LE_FF;
  }
  return op;  
}

/*
** Emit code for comparisons.
** 'e1' was already put in R/K form by 'luaK_infix'.
*/
static void codecomp (FuncState *fs, BinOpr opr, expdesc *e1, expdesc *e2) {
  DEBUG_EXPR(raviY_printf(fs, "Comparison of %e and %e\n", e1, e2));
  int rk1 = (e1->k == VK) ? RKASK(e1->u.info)
                          : check_exp(e1->k == VNONRELOC, e1->u.info);
  ravitype_t rk1_tt = e1->ravi_type;
  int rk2 = luaK_exp2RK(fs, e2);
  ravitype_t rk2_tt = e2->ravi_type;
  freeexps(fs, e1, e2);
  switch (opr) {
    case OPR_NE: {  /* '(a ~= b)' ==> 'not (a == b)' */
      OpCode op = get_type_specific_comp_op(OP_EQ, rk1_tt, rk2_tt);
      e1->u.info = condjump(fs, op, 0, rk1, rk2);
      break;
    }
    case OPR_GT: case OPR_GE: {
      /* '(a > b)' ==> '(b < a)';  '(a >= b)' ==> '(b <= a)' */
      OpCode op = cast(OpCode, (opr - OPR_NE) + OP_EQ);
      op = get_type_specific_comp_op(op, rk2_tt, rk1_tt);
      e1->u.info = condjump(fs, op, 1, rk2, rk1);  /* invert operands */
      break;
    }
    default: {  /* '==', '<', '<=' use their own opcodes */
      OpCode op = cast(OpCode, (opr - OPR_EQ) + OP_EQ);
      op = get_type_specific_comp_op(op, rk1_tt, rk2_tt);
      e1->u.info = condjump(fs, op, 1, rk1, rk2);
      break;
    }
  }
  e1->k = VJMP;
  e1->ravi_type = RAVI_TANY;
}


/*
** This is a Ravi extension to implement the type
** assertion operators. A type assertion operator is a Unary 
** operator that takes one operand - a register location - and
** asserts that the register contains a value of the required type.
 */
static void code_type_assertion(FuncState *fs, UnOpr op, expdesc *e) {
  luaK_dischargevars(fs, e);
  switch (e->k) {
    case VKFLT: {
      if (op == OPR_TO_NUMBER) {
        e->ravi_type = RAVI_TNUMFLT; /* RAVI TODO*/
        return;
      }
      break;
    }
    case VKINT: {
      if (op == OPR_TO_INTEGER) {
        e->ravi_type = RAVI_TNUMINT; /* RAVI TODO*/
        return;
      }
      break;
    }
    case VRELOCABLE:
    case VNONRELOC: {
      discharge2anyreg(fs, e);
      OpCode opcode;
      ravitype_t tt;
      if (op == OPR_TO_NUMBER && e->ravi_type != RAVI_TNUMFLT) {
        opcode = OP_RAVI_TOFLT;
        tt = RAVI_TNUMFLT;
      }
      else if (op == OPR_TO_INTEGER && e->ravi_type != RAVI_TNUMINT) {
        opcode = OP_RAVI_TOINT;
        tt = RAVI_TNUMINT;
      }
      else if (op == OPR_TO_INTARRAY && e->ravi_type != RAVI_TARRAYINT) {
        if (e->ravi_type == RAVI_TTABLE && e->pc >= 0) {
          Instruction *i = &fs->f->code[e->pc];
          if (GET_OPCODE(*i) == OP_NEWTABLE) {
            SET_OPCODE(*i, OP_RAVI_NEWARRAYI);
            e->ravi_type = RAVI_TARRAYINT;
            DEBUG_EXPR(raviY_printf(fs, "code_type_assertion (OP_NEWTABLE to OP_RAVI_NEWARRAYI) %e\n", e));
          }
          return;
        }
        opcode = OP_RAVI_TOARRAYI;
        tt = RAVI_TARRAYINT;
      }
      else if (op == OPR_TO_NUMARRAY && e->ravi_type != RAVI_TARRAYFLT) {
        if (e->ravi_type == RAVI_TTABLE && e->pc >= 0) {
          Instruction *i = &fs->f->code[e->pc];
          if (GET_OPCODE(*i) == OP_NEWTABLE) {
            SET_OPCODE(*i, OP_RAVI_NEWARRAYF);
            e->ravi_type = RAVI_TARRAYFLT;
            DEBUG_EXPR(raviY_printf(fs, "code_type_assertion (OP_NEWTABLE to OP_RAVI_NEWARRAYI) %e\n", e));
          }
          return;
        }
        opcode = OP_RAVI_TOARRAYF;
        tt = RAVI_TARRAYFLT;
      }
      else if (op == OPR_TO_TABLE  && e->ravi_type != RAVI_TTABLE) {
        opcode = OP_RAVI_TOTAB;
        tt = RAVI_TTABLE;
      }
      else {
        /* nothing to do*/
        return;
      }
      /* Must already be NONRELOC */
      luaK_codeABC(fs, opcode, e->u.info, 0, 0);
      e->ravi_type = tt;
      e->k = VNONRELOC; 
      return;
    }
    default: break;
  }
  luaX_syntaxerror(fs->ls, "invalid type assertion");  
}

void luaK_prefix (FuncState *fs, UnOpr op, expdesc *e, int line) {
  expdesc ef = {.ravi_type = RAVI_TANY,
                .pc = -1,
                .t = NO_JUMP,
                .f = NO_JUMP,
                .k = VKINT,
                .u.ival = 0};  /* fake 2nd operand */
  switch (op) {
    case OPR_MINUS: case OPR_BNOT:
      if (constfolding(fs, op + LUA_OPUNM, e, &ef))
        break;
      /* FALLTHROUGH */
    case OPR_LEN:
      codeunexpval(fs, cast(OpCode, op + OP_UNM), e, line);
      break;
    case OPR_TO_INTEGER: case OPR_TO_NUMBER: case OPR_TO_INTARRAY:
    case OPR_TO_NUMARRAY: case OPR_TO_TABLE: 
      code_type_assertion(fs, op, e); break;
    case OPR_NOT: codenot(fs, e); break;
    default: lua_assert(0);
  }
}


/*
** Process 1st operand 'v' of binary operation 'op' before reading
** 2nd operand.
*/
void luaK_infix (FuncState *fs, BinOpr op, expdesc *v) {
  switch (op) {
    case OPR_AND: {
      luaK_goiftrue(fs, v);  /* go ahead only if 'v' is true */
      break;
    }
    case OPR_OR: {
      luaK_goiffalse(fs, v);  /* go ahead only if 'v' is false */
      break;
    }
    case OPR_CONCAT: {
      luaK_exp2nextreg(fs, v);  /* operand must be on the 'stack' */
      break;
    }
    case OPR_ADD: case OPR_SUB:
    case OPR_MUL: case OPR_DIV: case OPR_IDIV:
    case OPR_MOD: case OPR_POW:
    case OPR_BAND: case OPR_BOR: case OPR_BXOR:
    case OPR_SHL: case OPR_SHR: {
      if (!tonumeral(v, NULL))
        luaK_exp2RK(fs, v);
      /* else keep numeral, which may be folded with 2nd operand */
      break;
    }
    default: {
      luaK_exp2RK(fs, v);
      break;
    }
  }
}


/*
** Finalize code for binary operation, after reading 2nd operand.
** For '(a .. b .. c)' (which is '(a .. (b .. c))', because
** concatenation is right associative), merge second CONCAT into first
** one.
*/
void luaK_posfix (FuncState *fs, BinOpr op,
                  expdesc *e1, expdesc *e2, int line) {
  switch (op) {
    case OPR_AND: {
      lua_assert(e1->t == NO_JUMP);  /* list closed by 'luK_infix' */
      luaK_dischargevars(fs, e2);
      luaK_concat(fs, &e2->f, e1->f);
      e2->ravi_type = e1->ravi_type;  /* RAVI TODO why ? this seems to be needed but don't understand reason */
      *e1 = *e2;
      break;
    }
    case OPR_OR: {
      lua_assert(e1->f == NO_JUMP);  /* list closed by 'luK_infix' */
      luaK_dischargevars(fs, e2);
      luaK_concat(fs, &e2->t, e1->t);
      e2->ravi_type = e1->ravi_type; /* RAVI TODO why ? this seems to be needed but don't understand reason */
      *e1 = *e2;
      break;
    }
    case OPR_CONCAT: {
      luaK_exp2val(fs, e2);
      if (e2->k == VRELOCABLE &&
          GET_OPCODE(getinstruction(fs, e2)) == OP_CONCAT) {
        lua_assert(e1->u.info == GETARG_B(getinstruction(fs, e2))-1);
        freeexp(fs, e1);
        SETARG_B(getinstruction(fs, e2), e1->u.info);
        DEBUG_CODEGEN(raviY_printf(fs, "[%d]* %o ; set A to %d\n", e2->u.info, getinstruction(fs,e2), e1->u.info));
        e1->k = VRELOCABLE; e1->u.info = e2->u.info;
        e1->ravi_type = RAVI_TANY; /* RAVI TODO check */
      }
      else {
        luaK_exp2nextreg(fs, e2);  /* operand must be on the 'stack' */
        codebinexpval(fs, OP_CONCAT, e1, e2, line);
      }
      break;
    }
    case OPR_ADD: case OPR_SUB: case OPR_MUL: case OPR_DIV:
    case OPR_IDIV: case OPR_MOD: case OPR_POW:
    case OPR_BAND: case OPR_BOR: case OPR_BXOR:
    case OPR_SHL: case OPR_SHR: {
      if (!constfolding(fs, op + LUA_OPADD, e1, e2))
        codebinexpval(fs, cast(OpCode, op + OP_ADD), e1, e2, line);
      break;
    }
    case OPR_EQ: case OPR_LT: case OPR_LE: 
    case OPR_NE: case OPR_GT: case OPR_GE: {
      codecomp(fs, op, e1, e2);
      break;
    }
    default: lua_assert(0);
  }
}


/*
** Change line information associated with current position.
*/
void luaK_fixline (FuncState *fs, int line) {
  fs->f->lineinfo[fs->pc - 1] = line;
}


/*
** Emit a SETLIST instruction.
** 'base' is register that keeps table;
** 'nelems' is #table plus those to be stored now;
** 'tostore' is number of values (in registers 'base + 1',...) to add to
** table (or LUA_MULTRET to add up to stack top).
*/
void luaK_setlist (FuncState *fs, int base, int nelems, int tostore) {
  int c =  (nelems - 1)/LFIELDS_PER_FLUSH + 1;
  int b = (tostore == LUA_MULTRET) ? 0 : tostore;
  lua_assert(tostore != 0 && tostore <= LFIELDS_PER_FLUSH);
  if (c <= MAXARG_C)
    luaK_codeABC(fs, OP_SETLIST, base, b, c);
  else if (c <= MAXARG_Ax) {
    luaK_codeABC(fs, OP_SETLIST, base, b, 0);
    codeextraarg(fs, c);
  }
  else
    luaX_syntaxerror(fs->ls, "constructor too long");
  fs->freereg = base + 1;  /* free registers with list values */
}
<|MERGE_RESOLUTION|>--- conflicted
+++ resolved
@@ -89,14 +89,11 @@
   luaK_codeABC(fs, OP_LOADNIL, from, n - 1, 0);  /* else no optimization */
 }
 
-<<<<<<< HEAD
-=======
 
 /*
 ** Gets the destination address of a jump instruction. Used to traverse
 ** a list of jumps.
 */ 
->>>>>>> 2213f866
 static int getjump (FuncState *fs, int pc) {
   int offset = GETARG_sBx(fs->f->code[pc]);
   if (offset == NO_JUMP)  /* point to itself represents end of list */
@@ -105,12 +102,6 @@
     return (pc+1)+offset;  /* turn offset into absolute position */
 }
 
-<<<<<<< HEAD
-/* Patch jump instruction to target. */
-static void fixjump (FuncState *fs, int pc, int dest) {
-  Instruction *jmp = &fs->f->code[pc];
-  int offset = dest-(pc+1);
-=======
 
 /*
 ** Fix jump instruction at position 'pc' to jump to 'dest'.
@@ -119,21 +110,10 @@
 static void fixjump (FuncState *fs, int pc, int dest) {
   Instruction *jmp = &fs->f->code[pc];
   int offset = dest - (pc + 1);
->>>>>>> 2213f866
   lua_assert(dest != NO_JUMP);
   if (abs(offset) > MAXARG_sBx)
     luaX_syntaxerror(fs->ls, "control structure too long");
   SETARG_sBx(*jmp, offset);
-<<<<<<< HEAD
-  DEBUG_CODEGEN(raviY_printf(fs, "[%d]* %o ; set sBx to %d\n", pc, *jmp, offset));
-}
-
-
-void luaK_concat (FuncState *fs, int *l1, int l2) {
-  if (l2 == NO_JUMP) return;
-  else if (*l1 == NO_JUMP)
-    *l1 = l2;
-=======
 }
 
 
@@ -144,20 +124,11 @@
   if (l2 == NO_JUMP) return;  /* nothing to concatenate? */
   else if (*l1 == NO_JUMP)  /* no original list? */
     *l1 = l2;  /* 'l1' points to 'l2' */
->>>>>>> 2213f866
   else {
     int list = *l1;
     int next;
     while ((next = getjump(fs, list)) != NO_JUMP)  /* find last element */
       list = next;
-<<<<<<< HEAD
-    fixjump(fs, list, l2);
-  }
-}
-
-
-/* Emit unconditional branch. */
-=======
     fixjump(fs, list, l2);  /* last element links to 'l2' */
   }
 }
@@ -169,7 +140,6 @@
 ** this position (kept in 'jpc'), link them all together so that
 ** 'patchlistaux' will fix all them directly to the final destination.
 */
->>>>>>> 2213f866
 int luaK_jump (FuncState *fs) {
   int jpc = fs->jpc;  /* save list of jumps to here */
   int j;
@@ -208,14 +178,11 @@
 }
 
 
-<<<<<<< HEAD
-=======
 /*
 ** Returns the position of the instruction "controlling" a given
 ** jump (that is, its condition), or the jump itself if it is
 ** unconditional.
 */
->>>>>>> 2213f866
 static Instruction *getjumpcontrol (FuncState *fs, int pc) {
   Instruction *pi = &fs->f->code[pc];
   if (pc >= 1 && testTMode(GET_OPCODE(*(pi-1))))
@@ -225,9 +192,6 @@
 }
 
 
-<<<<<<< HEAD
-/* Patch register of test instructions. */
-=======
 /*
 ** Patch destination register for a TESTSET instruction.
 ** If instruction in position 'node' is not a TESTSET, return 0 ("fails").
@@ -235,7 +199,6 @@
 ** register. Otherwise, change instruction to a simple 'TEST' (produces
 ** no register value)
 */
->>>>>>> 2213f866
 static int patchtestreg (FuncState *fs, int node, int reg) {
   Instruction *i = getjumpcontrol(fs, node);
   if (GET_OPCODE(*i) != OP_TESTSET)
@@ -291,11 +254,6 @@
   fs->jpc = NO_JUMP;
 }
 
-void luaK_patchtohere (FuncState *fs, int list) {
-  luaK_getlabel(fs);
-  luaK_concat(fs, &fs->jpc, list);
-}
-
 
 /*
 ** Add elements in 'list' to list of pending jumps to "here"
@@ -335,13 +293,6 @@
                  GETARG_A(fs->f->code[list]) >= level));
     SETARG_A(fs->f->code[list], level);
     DEBUG_CODEGEN(raviY_printf(fs, "[?]* %o ; set A to %d\n", fs->f->code[list], level));
-<<<<<<< HEAD
-    list = next;
-  }
-}
-
-
-=======
   }
 }
 
@@ -350,7 +301,6 @@
 ** Emit instruction 'i', checking for array sizes and saving also its
 ** line information. Return 'i' position.
 */
->>>>>>> 2213f866
 static int luaK_code (FuncState *fs, Instruction i) {
   Proto *f = fs->f;
   dischargejpc(fs);  /* 'pc' will change */
@@ -685,13 +635,10 @@
 }
 
 
-<<<<<<< HEAD
-=======
 /*
 ** Ensures expression value is in register 'reg' (and therefore
 ** 'e' will become a non-relocatable expression).
 */
->>>>>>> 2213f866
 static void discharge2reg (FuncState *fs, expdesc *e, int reg) {
   luaK_dischargevars(fs, e);
   switch (e->k) {
@@ -789,28 +736,6 @@
 }
 
 
-<<<<<<< HEAD
-static int code_label (FuncState *fs, int A, int b, int jump) {
-  luaK_getlabel(fs);  /* those instructions may be jump targets */
-  return luaK_codeABC(fs, OP_LOADBOOL, A, b, jump);
-}
-
-
-/*
-** check whether list has any jump that do not produce a value
-** (or produce an inverted value)
-*/
-static int need_value (FuncState *fs, int list) {
-  for (; list != NO_JUMP; list = getjump(fs, list)) {
-    Instruction i = *getjumpcontrol(fs, list);
-    if (GET_OPCODE(i) != OP_TESTSET) return 1;
-  }
-  return 0;  /* not found */
-}
-
-
-/* Discharge an expression to a specific register. */
-=======
 /*
 ** Ensures final expression result (including results from its jump
 ** lists) is in register 'reg'.
@@ -818,7 +743,6 @@
 ** its final position or to "load" instructions (for those tests
 ** that do not produce values).
 */
->>>>>>> 2213f866
 static void exp2reg (FuncState *fs, expdesc *e, int reg) {
   discharge2reg(fs, e, reg);
   if (e->k == VJMP)  /* expression itself is a test? */
