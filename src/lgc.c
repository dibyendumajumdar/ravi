--- conflicted
+++ resolved
@@ -226,18 +226,13 @@
 void luaC_barrier_ (lua_State *L, GCObject *o, GCObject *v) {
   global_State *g = G(L);
   lua_assert(isblack(o) && iswhite(v) && !isdead(g, v) && !isdead(g, o));
-<<<<<<< HEAD
-  if (keepinvariant(g)) {  /* must keep invariant? */
-    reallymarkobject(g, v);  /* restore invariant */
+  if (keepinvariant(g)) {  /* must keep invariant? (not in sweep phase) */
+    reallymarkobject(g, v);  /* restore invariant - turn white object to gray or black */
     if (isold(o)) {
       lua_assert(!isold(v));  /* white object could not be old */
       setage(v, G_OLD0);  /* restore generational invariant */
     }
   }
-=======
-  if (keepinvariant(g))  /* must keep invariant? (not in sweep phase) */
-    reallymarkobject(g, v);  /* restore invariant - turn white object to gray or black */
->>>>>>> 94ab8ced
   else {  /* sweep phase */
     lua_assert(issweepphase(g));
     makewhite(g, o);  /* mark main obj. as white to avoid other barriers */
@@ -321,14 +316,9 @@
 
 
 /*
-<<<<<<< HEAD
-** Mark an object. Userdata, strings, and closed upvalues are visited
-** and turned black here. Other objects are marked gray and added
-=======
 ** mark an object. Userdata, strings, and closed upvalues are visited
-** and turned black here. Other objects (functions, tables, threads, protos) 
+** and turned black here. Other objects (functions, tables, threads, protos)
 ** are marked gray and added
->>>>>>> 94ab8ced
 ** to appropriate list to be visited (and turned black) later. (Open
 ** upvalues are already linked in 'headuv' list. They are kept gray
 ** to avoid barriers, as their values will be revisited by the thread.)
