mkdir nojit64a
cd nojit64a
<<<<<<< HEAD
cmake -DCMAKE_INSTALL_PREFIX=c:\ravi -DCMAKE_BUILD_TYPE=Debug -G "Visual Studio 15 2017 Win64" ..
=======
cmake -DCMAKE_INSTALL_PREFIX=c:\Software\ravi -DCMAKE_BUILD_TYPE=Debug -DLTESTS=ON -G "Visual Studio 15 2017 Win64" ..
>>>>>>> f9793dc5
cd ..<|MERGE_RESOLUTION|>--- conflicted
+++ resolved
@@ -1,8 +1,4 @@
 mkdir nojit64a
 cd nojit64a
-<<<<<<< HEAD
-cmake -DCMAKE_INSTALL_PREFIX=c:\ravi -DCMAKE_BUILD_TYPE=Debug -G "Visual Studio 15 2017 Win64" ..
-=======
 cmake -DCMAKE_INSTALL_PREFIX=c:\Software\ravi -DCMAKE_BUILD_TYPE=Debug -DLTESTS=ON -G "Visual Studio 15 2017 Win64" ..
->>>>>>> f9793dc5
 cd ..