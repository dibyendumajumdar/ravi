cmake_minimum_required(VERSION 2.8)
project(Ravi)

enable_language(CXX)
enable_language(C)
enable_language(ASM)
enable_testing()

# Get access to CMake helpers
set(CMAKE_MODULE_PATH ${CMAKE_MODULE_PATH} "${CMAKE_SOURCE_DIR}/cmake")

# By default JIT is OFF
option(LLVM_JIT "Controls whether LLVM JIT compilation will be enabled, default is OFF" OFF)
option(OMR_JIT "Controls whether NanoJIT compilation will be enabled, default is OFF" OFF)
option(MIR_JIT "Controls whether MIR JIT compilation will be enabled, default is OFF" OFF)
option(STATIC_BUILD "Build static version of Ravi, default is OFF" OFF)
option(COMPUTED_GOTO "Controls whether the interpreter switch will use computed gotos on gcc/clang, default is ON" ON)
option(ASM_VM "Controls whether to use the new VM (not ready yet! so don't turn on)" OFF)
option(LTESTS "Controls whether ltests are enabled in Debug mode; note requires Debug build" ON)

if (LLVM_JIT AND OMR_JIT AND MIR_JIT)
    message(FATAL_ERROR
            "LLVM_JIT, OMR_JIT and MIR_IT cannot all be set to ON at the same time")
endif ()

if (LLVM_JIT OR OMR_JIT OR MIR_JIT)
    # ASM VM is in development and not compatible with anything yet
    set(ASM_VM OFF)
endif ()

if (MIR_JIT)
    if (MSVC OR WIN32)
        message(FATAL_ERROR "MIR_JIT is not supported when using MSVC and/or WIN32")
    endif()
    if (NOT (CMAKE_SYSTEM_PROCESSOR MATCHES "(x86)|(X86)|(amd64)|(AMD64)"))
        message(FATAL_ERROR "MIR_JIT is only supported on X86-64 platforms")
    endif()
    set(LLVM_JIT OFF)
    set(OMR_JIT OFF)
    set(STATIC_BUILD ON)
endif()

if (ASM_VM)
    # For now we switch to static build 
    # TODO A fix is needed to ensure that in shared library the asm functions are resolved
    set(STATIC_BUILD ON)
    # LTESTS messes with global state and breaks the ASMVM dispatch table
    set(LTESTS OFF)
    # Not compatible with JIT modes
    set(LLVM_JIT OFF)
    set(OMR_JIT OFF)
    set(MIR_JIT OFF)
endif ()

if (STATIC_BUILD)
    message(STATUS "STATIC library build enabled")
else ()
    message(STATUS "DYNAMIC library build enabled")
endif ()

if (LLVM_JIT)
    find_package(LLVM REQUIRED CONFIG)
    message(STATUS "Found LLVM ${LLVM_PACKAGE_VERSION}")
    message(STATUS "Using LLVMConfig.cmake in: ${LLVM_DIR}")

    include_directories(${LLVM_INCLUDE_DIRS})
    add_definitions(${LLVM_DEFINITIONS})

    message(STATUS "LLVM enabled")
    # We also need to define USE_LLVM when compiling code
    # but rather than setting globally we set this when building the
    # library 
endif ()

if (OMR_JIT)
    find_package(OMRJIT REQUIRED)
    include_directories(${OMRJIT_INCLUDE_DIRS})
    add_definitions(-DUSE_OMRJIT)
    message(STATUS "OMRJIT enabled")
endif ()

if (MIR_JIT)
    add_subdirectory(mir)
    include_directories(mir)
    include_directories(mir/c2mir)
    set(MIRJIT_LIBRARIES c2mir)
    add_definitions(-DUSE_MIRJIT)
    message(STATUS "MIRJIT enabled")
endif ()

message(STATUS "Computed goto ${COMPUTED_GOTO}")
if (COMPUTED_GOTO AND MSVC)
    message(WARNING "Computed goto is not available with MSVC")
endif ()

if (MSVC)
    set(CMAKE_C_FLAGS_DEBUG "/Od /D_DEBUG /MDd /Zi /RTC1 /EHsc")
    set(CMAKE_C_FLAGS_RELEASE "/DNDEBUG /O2 /MD /EHsc")
    set(CMAKE_C_FLAGS_RELWITHDEBINFO "/DNDEBUG /O2 /MD /Zi /EHsc")
    set(CMAKE_C_FLAGS_MINSIZEREL "/DNDEBUG /O2 /MD /EHsc")

    set(CMAKE_CXX_FLAGS "/EHsc")
    set(CMAKE_CXX_FLAGS_DEBUG "/Od /D_DEBUG /MDd /Zi /RTC1 /EHsc")
    set(CMAKE_CXX_FLAGS_RELEASE "/DNDEBUG /O2 /MD /EHsc")
    set(CMAKE_CXX_FLAGS_RELWITHDEBINFO "/DNDEBUG /O2 /MD /Zi /EHsc")
    set(CMAKE_CXX_FLAGS_MINSIZEREL "/DNDEBUG /O2 /MD /EHsc")

    # Disable signed/unsigned int conversion warnings.
    add_definitions("/wd4018")
    # Disable warning about using struct/class for the same symobl.
    add_definitions("/wd4099")
    # Disable performance warning about int-to-bool conversion.
    add_definitions("/wd4800")
    # Disable signed/unsigned int conversion warnings.
    add_definitions("/wd4018")
    # Disable warning about the insecurity of using "std::copy".
    add_definitions("/wd4996")
    add_definitions("/wd4291")
    add_definitions("/wd4624")
    add_definitions("/wd4141")
    add_definitions("/DLUA_COMPAT_5_2")
    add_definitions("/DLUA_COMPAT_5_1")
elseif ((CMAKE_C_COMPILER_ID MATCHES "GNU" OR CMAKE_C_COMPILER_ID MATCHES "Clang") AND NOT APPLE)
    if (NOT WIN32)
        # assume Linux
        set(OS_FLAGS "-DLUA_USE_LINUX")
    endif ()
    # set(SANITIZER_FLAGS "-fsanitize=address")
    set(LUA_COMPAT_FLAGS "-DLUA_COMPAT_5_2 -DLUA_COMPAT_5_1")
    set(CMAKE_C_FLAGS "-std=c99 -DNDEBUG -O2 -fomit-frame-pointer -Wall -Wextra -Winline ${LUA_COMPAT_FLAGS} ${OS_FLAGS}")
    set(CMAKE_C_FLAGS_DEBUG "${SANITIZER_FLAGS} -UNDEBUG -fno-omit-frame-pointer -std=c99 -O0 -g3 -Wall -Wextra ${LUA_COMPAT_FLAGS} ${OS_FLAGS}")
    set(CMAKE_C_FLAGS_RELEASE "-std=c99 -DNDEBUG -O2 -fomit-frame-pointer -Wall -Wextra -Winline ${LUA_COMPAT_FLAGS} ${OS_FLAGS}")
    set(CMAKE_C_FLAGS_RELWITHDEBINFO "${SANITIZER_FLAGS} -DNDEBUG -std=c99 -O2 -g3 -Wall -Wextra ${LUA_COMPAT_FLAGS} ${OS_FLAGS}")
    set(CMAKE_CXX_FLAGS "-fno-rtti -O2 -fomit-frame-pointer -Wall -Wno-sign-compare -Winline -std=c++11 -fno-exceptions ${LUA_COMPAT_FLAGS} ${OS_FLAGS}")
    set(CMAKE_CXX_FLAGS_DEBUG "${SANITIZER_FLAGS} -UNDEBUG -fno-omit-frame-pointer -fno-rtti -O0 -g3 -Wall -Wno-sign-compare -std=c++11 -fno-exceptions ${LUA_COMPAT_FLAGS} ${OS_FLAGS}")
    set(CMAKE_CXX_FLAGS_RELEASE "-fno-rtti -DNDEBUG -O2 -fomit-frame-pointer -Wall -Wno-sign-compare -Winline -std=c++11 -fno-exceptions ${LUA_COMPAT_FLAGS} ${OS_FLAGS}")
    set(CMAKE_CXX_FLAGS_RELWITHDEBINFO "${SANITIZER_FLAGS} -DNDEBUG -fno-rtti -O2 -g3 -Wall -Wno-sign-compare -std=c++11 -fno-exceptions ${LUA_COMPAT_FLAGS} ${OS_FLAGS}")
elseif (APPLE)
    set(LUA_COMPAT_FLAGS "-DLUA_COMPAT_5_2 -DLUA_COMPAT_5_1")
    set(CMAKE_C_FLAGS "-std=c99 -DNDEBUG -O2 -Wall -Wextra ${LUA_COMPAT_FLAGS} -DLUA_USE_MACOSX")
    set(CMAKE_C_FLAGS_DEBUG "-std=c99 -O0 -g3 -Wall -Wextra ${LUA_COMPAT_FLAGS} -DLUA_USE_MACOSX")
    set(CMAKE_C_FLAGS_RELEASE "-std=c99 -DNDEBUG -O2 -Wall -Wextra ${LUA_COMPAT_FLAGS} -DLUA_USE_MACOSX")
    set(CMAKE_C_FLAGS_RELWITHDEBINFO "-std=c99 -DNDEBUG -O2 -g3 -Wall -Wextra ${LUA_COMPAT_FLAGS} -DLUA_USE_MACOSX")
    set(CMAKE_CXX_FLAGS "-O3 -DNDEBUG -Wall -fno-rtti -Wno-sign-compare -std=c++11 -fno-exceptions ${LUA_COMPAT_FLAGS} -DLUA_USE_MACOSX")
    set(CMAKE_CXX_FLAGS_DEBUG "-fno-rtti -O0 -g3 -Wall -Wno-sign-compare -std=c++11 -fno-exceptions ${LUA_COMPAT_FLAGS} -DLUA_USE_MACOSX")
    set(CMAKE_CXX_FLAGS_RELEASE "-fno-rtti -DNDEBUG -O2 -Wall -Wno-sign-compare -std=c++11 -fno-exceptions ${LUA_COMPAT_FLAGS} -DLUA_USE_MACOSX")
    set(CMAKE_CXX_FLAGS_RELWITHDEBINFO "-fno-rtti -DNDEBUG -O2 -g3 -Wall -Wno-sign-compare -std=c++11 -fno-exceptions ${LUA_COMPAT_FLAGS} -DLUA_USE_MACOSX")
else ()
    message(FATAL_ERROR "Unsupported platform")
endif ()

include_directories("${PROJECT_SOURCE_DIR}/include")
include_directories("${PROJECT_SOURCE_DIR}/dmr_c/src")

if (NOT LTESTS)
    # Note that enabling ltests.h messes with global_State and thus interferes with ASM_VM
    message(STATUS "Disabling Lua extended test harness 'ltests'")
    add_definitions(-DNO_LUA_DEBUG)
endif ()

if (ASM_VM)
    # For now we switch to static build
    # TODO A fix is needed to ensure that in shared library the asm functions are resolved
    add_definitions(-DRAVI_USE_ASMVM)
    set(ASMVM_DEFS ${PROJECT_SOURCE_DIR}/include/ravi_asmvm_defs.h)
    if (WIN32 AND NOT CYGWIN)
        set(VMMODE peobj)
    elseif (APPLE)
        set(VMMODE machasm)
    else ()
        set(VMMODE elfasm)
    endif ()

    # This macro runs the buildvm command to generate the VM code
    macro(add_buildvm_target _target _mode)
        add_custom_command(OUTPUT ${_target}
                COMMAND ${PROJECT_SOURCE_DIR}/vmbuilder/bin/buildvm ARGS -m ${_mode} -o ${_target} ${ARGN}
                WORKING_DIRECTORY ${CMAKE_CURRENT_SOURCE_DIR}
                DEPENDS ${PROJECT_SOURCE_DIR}/vmbuilder/bin/buildvm ${ARGN}
                )
    endmacro(add_buildvm_target)

    # Generate ravi_asmvm.obj / ravi_asmvm.s (obj on Windows)
    if (WIN32 AND NOT CYGWIN)
        add_buildvm_target(${CMAKE_CURRENT_BINARY_DIR}/ravi_asmvm.obj ${VMMODE})
        set(ASMVM_SRC ${CMAKE_CURRENT_BINARY_DIR}/ravi_asmvm.obj)
    else ()
        add_buildvm_target(${CMAKE_CURRENT_BINARY_DIR}/ravi_asmvm.s ${VMMODE})
        set(ASMVM_SRC ${CMAKE_CURRENT_BINARY_DIR}/ravi_asmvm.s)
    endif ()

    # Generate the ravi_bcdef.h header file
    add_buildvm_target(${ASMVM_DEFS} bcdef ${LJLIB_C})

    SET(ASMVM_DEPS
            ${ASMVM_SRC}
            ${ASMVM_DEFS}
            )
endif ()

# define JIT compiler sources
if (LLVM_JIT)
    set(LLVM_JIT_SRCS src/ravi_llvmjit.cpp src/ravi_llvmtypes.cpp
            src/ravi_llvmcodegen.cpp src/ravi_llvmforprep.cpp src/ravi_llvmcomp.cpp
            src/ravi_llvmreturn.cpp src/ravi_llvmload.cpp src/ravi_llvmforloop.cpp
            src/ravi_llvmarith1.cpp src/ravi_llvmcall.cpp src/ravi_llvmtable.cpp
            src/ravi_llvmarith2.cpp src/ravi_llvmtforcall.cpp src/ravi_llvmrest.cpp)
elseif (OMR_JIT)
    set(OMR_JIT_SRCS src/ravi_omrjit.c src/ravi_omrjitapi.c)
elseif (MIR_JIT)
    set(MIR_JIT_SRCS src/ravi_mirjit.c)
else ()
    set(NO_JIT_SRCS src/ravi_nojit.c)
endif ()

# define the lua core source files
set(LUA_CORE_SRCS src/lapi.c src/lcode.c src/lctype.c src/ldebug.c src/ldo.c src/ldump.c
        src/lfunc.c src/lgc.c src/llex.c src/lmem.c src/lobject.c src/lopcodes.c
        src/lparser.c src/lstate.c src/lstring.c src/ltable.c src/ltm.c src/lundump.c
        src/lvm.c src/lzio.c src/ravijit.cpp src/ltests.c src/ravi_profile.c
        src/ravi_ast_parse.c src/ravi_ast_print.c src/ravi_ast_typecheck.c src/ravi_membuf.c
        src/ravi_jitshared.c src/bit.c src/ravi_alloc.c)
if (COMPUTED_GOTO AND NOT MSVC)
    if (CMAKE_C_COMPILER_ID MATCHES "Clang")
        set_source_files_properties(src/lvm.c PROPERTIES COMPILE_FLAGS -DRAVI_USE_COMPUTED_GOTO)
    elseif (CMAKE_C_COMPILER_ID MATCHES "GNU")
        set_source_files_properties(src/lvm.c PROPERTIES COMPILE_FLAGS "-fno-crossjumping -fno-gcse -DRAVI_USE_COMPUTED_GOTO")
    endif ()
endif ()
# define the lua lib source files
set(LUA_LIB_SRCS src/lauxlib.c src/lbaselib.c src/lbitlib.c src/lcorolib.c src/ldblib.c src/liolib.c
        src/lmathlib.c src/loslib.c src/ltablib.c src/lstrlib.c src/loadlib.c src/linit.c src/lutf8lib.c)

file(GLOB RAVI_HEADERS "${PROJECT_SOURCE_DIR}/include/*.h")
set(LUA_HEADERS include/lua.h include/luaconf.h include/lualib.h include/lauxlib.h)

# Misc setup
if (MSVC OR APPLE)
    source_group("Ravi Headers" FILES ${RAVI_HEADERS})
    source_group("Ravi Source Files" FILES ${LUA_CORE_SRCS} ${LUA_LIB_SRCS}
            ${LLVM_JIT_SRCS})
    if (APPLE)
        set(EXTRA_LIBRARIES m readline)
    endif ()
elseif (NOT WIN32)
    # On Linux we need to link libdl to get access to
    # functions like dlopen()
    # ubsan can be added to get -fsanitize=undefined
    set(EXTRA_LIBRARIES m dl readline)
endif ()

# Additional stuff for dmrC
if (CMAKE_COMPILER_IS_GNUCC)
    execute_process(COMMAND ${CMAKE_C_COMPILER} --print-file-name=
            OUTPUT_VARIABLE GCC_BASE OUTPUT_STRIP_TRAILING_WHITESPACE)
    execute_process(COMMAND ${CMAKE_C_COMPILER} -print-multiarch
            OUTPUT_VARIABLE MULTIARCH_TRIPLET ERROR_QUIET OUTPUT_STRIP_TRAILING_WHITESPACE)

    add_definitions(-DGCC_BASE="${GCC_BASE}")
    add_definitions(-DMULTIARCH_TRIPLET="${MULTIARCH_TRIPLET}")

    message(STATUS "GCC_BASE_DIR      : " ${GCC_BASE})
    message(STATUS "MULTIARCH_TRIPLET : " ${MULTIARCH_TRIPLET})
endif ()

# Common stuff we need even if we don't use dmrC.
set(DMR_C_HEADERS_COMMON
        dmr_c/src/allocate.h
        dmr_c/src/port.h
        dmr_c/src/ptrlist.h
        )

set(DMR_C_SRCS_COMMON
        dmr_c/src/allocate.c
        dmr_c/src/ptrlist.c
        )

# dmrC Optional sources
set(DMR_C_SRCS_OPT
        dmr_c/src/builtin.c
        dmr_c/src/char.c
        dmr_c/src/expression.c
        dmr_c/src/evaluate.c
        dmr_c/src/expand.c
        dmr_c/src/inline.c
        dmr_c/src/lib.c
        dmr_c/src/linearize.c
        dmr_c/src/liveness.c
        dmr_c/src/parse.c
        dmr_c/src/target.c
        dmr_c/src/tokenize.c
        dmr_c/src/pre-process.c
        dmr_c/src/scope.c
        dmr_c/src/show-parse.c
        dmr_c/src/symbol.c
        dmr_c/src/walksymbol.c
        src/ravi_dmrc_parsesymbols.c
        )

set(DMR_C_HEADERS_OPT
        dmr_c/src/char.h
        dmr_c/src/expression.h
        dmr_c/src/flow.h
        dmr_c/src/ident-list.h
        dmr_c/src/linearize.h
        dmr_c/src/lib.h
        dmr_c/src/parse.h
        dmr_c/src/scope.h
        dmr_c/src/symbol.h
        dmr_c/src/target.h
        dmr_c/src/token.h
        dmr_c/src/walksymbol.h
        )

set(EMBEDDED_DMRC ON)
if (LLVM_JIT)
    set(DMR_C_JIT_SRCS
            dmr_c/llvm-backend/sparse-llvm.c
            )
    set(DMR_C_JIT_HEADERS
            dmr_c/llvm-backend/dmr_c.h
            )
    include_directories("${PROJECT_SOURCE_DIR}/dmr_c/llvm-backend")
    set(DMR_C_HEADERS ${DMR_C_HEADERS_OPT} ${DMR_C_HEADERS_COMMON})
    set(DMR_C_SRCS ${DMR_C_SRCS_OPT} ${DMR_C_SRCS_COMMON})
elseif (OMR_JIT)
    set(DMR_C_JIT_SRCS
            dmr_c/omrjit-backend/sparse-omrjit.c
            )
    set(DMR_C_JIT_HEADERS
            dmr_c/omrjit-backend/dmr_c.h
            )
    include_directories("${PROJECT_SOURCE_DIR}/dmr_c/omrjit-backend")
    set(DMR_C_HEADERS ${DMR_C_HEADERS_OPT} ${DMR_C_HEADERS_COMMON})
    set(DMR_C_SRCS ${DMR_C_SRCS_OPT} ${DMR_C_SRCS_COMMON})
else()
    # Omit all dmrC stuff except for what we need for the parser
    set(DMR_C_HEADERS ${DMR_C_HEADERS_COMMON})
    set(DMR_C_SRCS ${DMR_C_SRCS_COMMON})
    set(EMBEDDED_DMRC OFF)
endif ()

# IDE stuff
if (MSVC OR APPLE)
    source_group("dmrC Headers" FILES ${DMR_C_HEADERS} ${DMR_C_JIT_HEADERS})
    source_group("dmrC Source Files" FILES ${DMR_C_SRCS} ${DMR_C_JIT_SRCS})
endif ()

# Enable minimal required LLVM components so that the
# the size of the resulting binary is manageable
if (LLVM_JIT)
    if (${LLVM_PACKAGE_VERSION} VERSION_LESS "3.8")
        set(LLVM_EXTRA_LIBS ipa)
    endif ()
    if (NOT ${LLVM_PACKAGE_VERSION} VERSION_LESS "5.0.0")
        set(LLVM_EXTRA_LIBS orcjit)
    endif ()
    message(STATUS "SYSTEM_PROCESSOR ${CMAKE_SYSTEM_PROCESSOR}")
    if (CMAKE_SYSTEM_PROCESSOR MATCHES "(x86)|(X86)|(amd64)|(AMD64)")
        set(LLVM_LIBS_PROCESSOR
                X86CodeGen
                X86AsmParser
                X86Disassembler
                X86Desc
                X86Info
                X86Utils
                )
        if (${LLVM_PACKAGE_VERSION} VERSION_LESS "9.0.0")
            list(APPEND LLVM_LIBS_PROCESSOR X86AsmPrinter)
        endif ()
    elseif (CMAKE_SYSTEM_PROCESSOR MATCHES "arm")
        set(LLVM_LIBS_PROCESSOR
                ARMCodeGen
                ARMAsmParser
                ARMDisassembler
                ARMAsmPrinter
                ARMDesc
                ARMInfo
                )
    endif ()
    llvm_map_components_to_libnames(LLVM_LIBS
            Analysis
            AsmParser
            AsmPrinter
            BitReader
            Core
            CodeGen
            ExecutionEngine
            InstCombine
            ${LLVM_EXTRA_LIBS}
            ipo
            MC
            MCJIT
            MCParser
            Object
            RuntimeDyld
            ScalarOpts
            Support
            Target
            TransformUtils
            ${LLVM_LIBS_PROCESSOR}
            )
    message(STATUS "LLVM_LIBS ${LLVM_LIBS}")
endif ()

if (NOT STATIC_BUILD)
    set(LIBRAVI_BUILD_TYPE SHARED)
else()
    set(LIBRAVI_BUILD_TYPE STATIC)
endif ()

# Name library differently based on JIT backend
if (LLVM_JIT)
<<<<<<< HEAD
    set (LIBRAVI_NAME libravi) 
elseif (OMR_JIT)
    set (LIBRAVI_NAME libravi) 
else()
    set (LIBRAVI_NAME libravi)
endif()
=======
    set(LIBRAVI_NAME libravillvm)
elseif (OMR_JIT)
    set(LIBRAVI_NAME libravilomr)
elseif (MIR_JIT)
    set(LIBRAVI_NAME libravimir)
else ()
    set(LIBRAVI_NAME libravinojit)
endif ()
>>>>>>> a12d049d

#Main library
add_library(${LIBRAVI_NAME} ${LIBRAVI_BUILD_TYPE}
        ${RAVI_HEADERS}
        ${LUA_LIB_SRCS}
        ${LUA_CORE_SRCS}
        ${LLVM_JIT_SRCS}
        ${OMR_JIT_SRCS}
        ${MIR_JIT_SRCS}
        ${NO_JIT_SRCS}
        ${DMR_C_HEADERS}
        ${DMR_C_SRCS}
        ${DMR_C_JIT_SRCS}
        ${ASMVM_DEPS}
        )
if (EMBEDDED_DMRC)
    set(DMRC_DEF "USE_DMR_C=1")
endif ()
if (NOT STATIC_BUILD)
    if (WIN32)
        # enable DLL export
        set_target_properties(${LIBRAVI_NAME} PROPERTIES DEFINE_SYMBOL "LUA_BUILD_AS_DLL")
    else ()
        set_target_properties(${LIBRAVI_NAME} PROPERTIES PREFIX "")
    endif ()
else()
    set_target_properties(${LIBRAVI_NAME} PROPERTIES PREFIX "")
endif ()
if (LLVM_JIT)
    message(STATUS "Setting USE_LLVM=1")
    set_target_properties(${LIBRAVI_NAME} PROPERTIES COMPILE_DEFINITIONS "USE_LLVM=1 ${DMRC_DEF}")
endif ()
if (OMR_JIT)
    set_target_properties(${LIBRAVI_NAME} PROPERTIES COMPILE_DEFINITIONS "USE_OMRJIT=1 ${DMRC_DEF}")
endif ()
if (MIR_JIT)
    set_target_properties(${LIBRAVI_NAME} PROPERTIES COMPILE_DEFINITIONS "USE_MIRJIT=1")
endif ()
target_link_libraries(${LIBRAVI_NAME} ${EXTRA_LIBRARIES} ${LLVM_LIBS} ${OMRJIT_LIBRARIES} ${MIRJIT_LIBRARIES})

# Main Ravi executable
add_executable(ravi src/lua.c)
if (LLVM_JIT)
    set_target_properties(ravi PROPERTIES COMPILE_DEFINITIONS "USE_LLVM=1")
endif ()
if (OMR_JIT)
    set_target_properties(ravi PROPERTIES COMPILE_DEFINITIONS "USE_OMRJIT=1")
endif ()
if (MIR_JIT)
    set_target_properties(ravi PROPERTIES COMPILE_DEFINITIONS "USE_MIRJIT=1")
endif ()
if (EMBEDDED_DMRC)
    set_target_properties(ravi PROPERTIES COMPILE_DEFINITIONS "USE_DMR_C=1")
endif ()
target_link_libraries(ravi ${LIBRAVI_NAME})

# Sources that are needed for a static NOJIT basic library
set(NOJIT_RAVI_SRCS
        ${RAVI_HEADERS}
        ${LUA_LIB_SRCS}
        ${LUA_CORE_SRCS}
        ${DMR_C_HEADERS}
        ${DMR_C_SRCS}
        ${DMR_C_JIT_SRCS}
        src/ravi_nojit.c)

if (NOT ASM_VM)
    set(RAVI_STATICEXEC_TARGET ravi_s)

    # We always build a static library without JIT so that
    # we can create some default executables
    add_library(libravinojit_static
            ${NOJIT_RAVI_SRCS})
    set_target_properties(libravinojit_static PROPERTIES PREFIX "") # As we already prefix with lib
    target_link_libraries(libravinojit_static ${EXTRA_LIBRARIES})

    # Create a simple NoJIT version of statically linked ravi
    # This is sometimes useful in other projects that just need a Lua commandline
    # but do not care about the shared library
    add_executable(ravi_s
            src/lua.c)
    target_link_libraries(ravi_s libravinojit_static)

    # Ravi VSCode Debug adapter
    set(RAVI_DEBUGGER_TARGET ravidebug)
    add_executable(${RAVI_DEBUGGER_TARGET}
            vscode-debugger/src/ravidebug.c
            vscode-debugger/src/json.c
            vscode-debugger/src/protocol.c)
    target_link_libraries(${RAVI_DEBUGGER_TARGET} libravinojit_static)

    # Tests for VSCode Debug Adapter
    add_executable(testravidebug
            vscode-debugger/src/testravidebug.c
            vscode-debugger/src/json.c
            vscode-debugger/src/protocol.c)
    target_link_libraries(testravidebug libravinojit_static)

    add_test(TestRaviDebug testravidebug)

    add_executable(test_vm tests/test_vm.c)
    target_link_libraries(test_vm ${LIBRAVI_NAME})

    add_test(TestVM test_vm)
else ()
    # Simple VM tests
    add_executable(test_asmvm tests/test_asmvm.c)
    target_link_libraries(test_asmvm ${LIBRAVI_NAME})

    add_test(TestVM test_asmvm)
endif ()

install(FILES ${LUA_HEADERS}
        DESTINATION include/ravi)
install(TARGETS ${LIBRAVI_NAME} ravi ${RAVI_DEBUGGER_TARGET} ${RAVI_STATICEXEC_TARGET}
        RUNTIME DESTINATION bin
        ARCHIVE DESTINATION lib
        LIBRARY DESTINATION lib)<|MERGE_RESOLUTION|>--- conflicted
+++ resolved
@@ -411,14 +411,6 @@
 
 # Name library differently based on JIT backend
 if (LLVM_JIT)
-<<<<<<< HEAD
-    set (LIBRAVI_NAME libravi) 
-elseif (OMR_JIT)
-    set (LIBRAVI_NAME libravi) 
-else()
-    set (LIBRAVI_NAME libravi)
-endif()
-=======
     set(LIBRAVI_NAME libravillvm)
 elseif (OMR_JIT)
     set(LIBRAVI_NAME libravilomr)
@@ -427,7 +419,6 @@
 else ()
     set(LIBRAVI_NAME libravinojit)
 endif ()
->>>>>>> a12d049d
 
 #Main library
 add_library(${LIBRAVI_NAME} ${LIBRAVI_BUILD_TYPE}
