--- conflicted
+++ resolved
@@ -77,7 +77,6 @@
 endif()
 
 if (CMAKE_COMPILER_IS_GNUCXX)
-<<<<<<< HEAD
   if (MSYS)
     #set(CXX_OPTIONS  -DLUA_USE_WINDOWS)
   else()
@@ -85,6 +84,7 @@
   endif()
 endif()
 if (CMAKE_COMPILER_IS_GNUCXX)
+  # -fsanitize=bounds -fsanitize=alignment -fsanitize=object-size 
   set(CMAKE_C_FLAGS_DEBUG "-Werror -std=c99 -O0 -g3 -fsanitize=address -fsanitize=bounds -fsanitize=alignment -fsanitize=object-size -Wall -Wextra -DLUA_COMPAT_5_2 ${CXX_OPTIONS}")
   set(CMAKE_C_FLAGS_RELEASE "-std=c99 -O3 -Wall -Wextra -DLUA_COMPAT_5_2 ${CXX_OPTIONS}")
   set(CMAKE_C_FLAGS_RELWITHDEBINFO "-Werror -std=c99 -O1 -g3 -fsanitize=address -Wall -Wextra -DLUA_COMPAT_5_2 ${CXX_OPTIONS}")
@@ -94,16 +94,6 @@
   if (NOT MSYS)
     add_definitions("-D_GLIBCXX_USE_CXX11_ABI=0")
   endif()
-=======
-  # -fsanitize=bounds -fsanitize=alignment -fsanitize=object-size 
-  set(CMAKE_C_FLAGS_DEBUG "-Werror -std=c99 -O0 -g3 -fsanitize=address -Wall -Wextra -DLUA_COMPAT_5_2 -DLUA_USE_LINUX")
-  set(CMAKE_C_FLAGS_RELEASE "-Werror -std=c99 -O3 -Wall -Wextra -DLUA_COMPAT_5_2 -DLUA_USE_LINUX")
-  set(CMAKE_C_FLAGS_RELWITHDEBINFO "-Werror -std=c99 -O1 -g3 -fsanitize=address -Wall -Wextra -DLUA_COMPAT_5_2 -DLUA_USE_LINUX")
-  set(CMAKE_CXX_FLAGS_RELEASE "-Werror -fno-rtti -O3 -Wall -Wno-sign-compare -std=c++11 -fno-exceptions -DLUA_COMPAT_5_2 -DLUA_USE_LINUX")
-  set(CMAKE_CXX_FLAGS_DEBUG "-Werror -fno-rtti -O0 -fsanitize=address -g3 -Wall -Wno-sign-compare -std=c++11 -fno-exceptions -DLUA_COMPAT_5_2 -DLUA_USE_LINUX")
-  set(CMAKE_CXX_FLAGS_RELWITHDEBINFO "-Werror -fno-rtti -O1 -g3 -fsanitize=address -Wall -Wno-sign-compare -std=c++11 -fno-exceptions -DLUA_COMPAT_5_2 -DLUA_USE_LINUX")
-  add_definitions("-D_GLIBCXX_USE_CXX11_ABI=0")
->>>>>>> c473ba0d
 endif()
 
 if (APPLE)
